"""
Method node implementations for machine data models.

This module provides method node classes that represent executable functions in
the machine data model, including synchronous and asynchronous methods with
parameter and return value handling.
"""

from collections.abc import Callable, Iterator, Sequence
from dataclasses import dataclass
from typing import Any

from typing_extensions import override

from machine_data_model.nodes.connectors.abstract_connector import AbstractConnector
from machine_data_model.nodes.data_model_node import DataModelNode, RemoteResourceSpec
from machine_data_model.nodes.variable_node import VariableNode
from machine_data_model.protocols.frost_v1.frost_message import FrostMessage
from machine_data_model.tracing import trace_method_end, trace_method_start


@dataclass
class MethodExecutionResult:
    """
    Represents the result of executing or resuming a method node.

    Attributes:
        return_values:
            A dictionary of return values of the method node if the method is
            completed, otherwise it is None.
        messages:
            A list of Frost messages to be sent as a result of executing or
            resuming the method node.

    """

    return_values: dict[str, Any]
    messages: Sequence[FrostMessage] | None = None


class MethodNode(DataModelNode):
    """
    A MethodNode class is a node that represents a synchronous method in the
    machine data model. Methods of the machine data model are used to declare
    functions that can be executed on the machine data model.

    Attributes:
        _parameters (list[VariableNode]):
            A list of parameters for the method.
        _returns (list[VariableNode]):
            A list of return values for the method.
        _callback (Callable[..., Any]):
            The function to execute when the method is called.
        _pre_call (Callable[..., None]):
            The function to run before the method is called.
        _post_call (Callable[..., None]):
            The function to run after the method is called.

    """

    _parameters: list[VariableNode]
    _returns: list[VariableNode]
    _callback: Callable[..., Any]
    _pre_call: Callable[..., None]
    _post_call: Callable[..., None]

    def __init__(
        self,
        id: str | None = None,
        name: str | None = None,
        description: str | None = None,
        parameters: list[VariableNode] | None = None,
        returns: list[VariableNode] | None = None,
        callback: Callable[..., Any] | None = None,
        connector_name: str | None = None,
        remote_path: str | None = None,
        remote_resource_spec: RemoteResourceSpec | None = None,
    ):
        """
        Initialize a new MethodNode instance.

<<<<<<< HEAD
        :param id: The unique identifier of the method.
        :param name: The name of the method.
        :param description: The description of the method.
        :param parameters: A list of parameters for the method.
        :param returns: A list of return values for the method.
        :param callback: The function to execute when the method is called.
        :param remote_path: The remote path of the method. Allows to override the qualified name of the node.
        """
        super().__init__(
            id=id,
            name=name,
            description=description,
            connector_name=connector_name,
            remote_path=remote_path,
            remote_resource_spec=remote_resource_spec,
        )
        self._parameters: list[VariableNode] = (
            parameters if parameters is not None else []
        )
=======
        Args:
            id (str | None):
                The unique identifier of the method.
            name (str | None):
                The name of the method.
            description (str | None):
                The description of the method.
            parameters (list[VariableNode] | None):
                A list of parameters for the method.
            returns (list[VariableNode] | None):
                A list of return values for the method.
            callback (Callable[..., Any] | None):
                The function to execute when the method is called.

        """
        super().__init__(id=id, name=name, description=description)
        self._parameters = parameters if parameters is not None else []
        self._returns = returns if returns is not None else []
        self._callback = callback if callback is not None else lambda **kwargs: None
        self._pre_call = lambda **kwargs: None
        self._post_call = lambda res: None

        self.register_children(self._parameters)
        self.register_children(self._returns)
>>>>>>> 9cabf750
        for parameter in self._parameters:
            assert isinstance(
                parameter, VariableNode
            ), "Parameter must be a VariableNode"
        for return_value in self._returns:
            assert isinstance(
                return_value, VariableNode
            ), "Return value must be a VariableNode"

    @property
    def parameters(self) -> list[VariableNode]:
        """
        Returns the list of parameters for the method.

        Returns:
            list[VariableNode]:
                A list of `VariableNode` instances representing the method's
                parameters.

        """
        return self._parameters

    def add_parameter(self, parameter: VariableNode) -> None:
        """
        Add a parameter to the method.

        Args:
            parameter (VariableNode):
                The parameter to add to the method.

        """
        assert isinstance(parameter, VariableNode), "Parameter must be a VariableNode"
        self._parameters.append(parameter)
        parameter.parent = self

    def remove_parameter(self, parameter: VariableNode) -> None:
        """
        Remove a parameter from the method.

        Args:
            parameter (VariableNode):
                The parameter to remove from the method.

        Raises:
            ValueError:
                If the parameter is not found in the method.

        """
        if parameter not in self._parameters:
            raise ValueError(f"Parameter '{parameter}' not found in method '{self.id}'")
        self._parameters.remove(parameter)
        parameter.parent = None

    @property
    def returns(self) -> list[VariableNode]:
        """
        Returns the list of return values for the method.

        Returns:
            list[VariableNode]:
                A list of `VariableNode` instances representing the method's
                return values.

        """
        return self._returns

    def add_return_value(self, return_value: VariableNode) -> None:
        """
        Add a return value to the method.

        Args:
            return_value (VariableNode):
                The return value to add to the method.

        """
        assert isinstance(
            return_value, VariableNode
        ), "Return value must be a VariableNode"
        self._returns.append(return_value)
        return_value.parent = self

    def remove_return_value(self, return_value: VariableNode) -> None:
        """
        Remove a return value from the method.

        Args:
            return_value (VariableNode):
                The return value to remove from the method.

        Raises:
            ValueError:
                If the return value is not found in the method.

        """
        if return_value not in self._returns:
            raise ValueError(
                f"Return value '{return_value}' not found in method '{self.id}'"
            )
        self._returns.remove(return_value)
        return_value.parent = None

    @property
    def callback(self) -> Callable:
        """
        Gets the callback function for the method.

        Returns:
            Callable:
                The callback function.

        """
        return self._callback

    @callback.setter
    def callback(self, call: Callable) -> None:
        """
        Sets the callback function for the method.

        Args:
            call (Callable):
                The callback function to set.

        """
        self._callback = call

    @property
    def pre_callback(self) -> Callable:
        """
        Gets the pre-call function for the method.

        Returns:
            Callable:
                The pre-call function.

        """
        return self._pre_call

    @pre_callback.setter
    def pre_callback(self, pre_call: Callable) -> None:
        """
        Sets the pre-call function for the method.

        Args:
            pre_call (Callable):
                The pre-call function to set.

        """
        self._pre_call = pre_call

    @property
    def post_callback(self) -> Callable:
        """
        Gets the post-call function for the method.

        Returns:
            Callable:
                The post-call function.

        """
        return self._post_call

    @post_callback.setter
    def post_callback(self, callback: Callable) -> None:
        """
        Sets the post-call function for the method.

        Args:
            callback (Callable):
                The post-call function to set.

        """
        self._post_call = callback

    def is_async(self) -> bool:
        """
        Returns always False for synchronous methods.

        Returns:
            bool:
                False

        """
        return False

    @override
    def __getitem__(self, node_name: str) -> VariableNode:
        """
        Get a parameter or return value of the method by name.

        Args:
            node_name (str):
                The name of the parameter or return value to get from the
                method.

        Returns:
            VariableNode:
                The parameter or return value with the specified name.

        Raises:
            ValueError:
                If the node with the specified name is not found.

        """
        for parameter in self._parameters:
            if parameter.name == node_name:
                return parameter
        for return_value in self._returns:
            if return_value.name == node_name:
                return return_value
        raise ValueError(
            f"Node with name '{node_name}' not found in method '{self.id}'"
        )

    @override
    def __contains__(self, node_name: str) -> bool:
        """
        Check if the method has a parameter or return value with the specified
        name.

        Args:
            node_name (str):
                The name of the parameter or return value to check.

        Returns:
            bool:
                True if the method has a parameter or return value with the
                specified name, False otherwise.

        """
        for parameter in self._parameters:
            if parameter.name == node_name:
                return True
        for return_value in self._returns:
            if return_value.name == node_name:
                return True
        return False

    @override
    def __iter__(self) -> Iterator[VariableNode]:
        """
        Iterate over the parameters and return values of the method.

        Returns:
            Iterator[VariableNode]:
                An iterator over the parameters and return values of the method.

        """
        yield from self._parameters
        yield from self._returns

    def __call__(self, *args: Any, **kwargs: Any) -> MethodExecutionResult:
        """
        Call the method with the specified arguments.

        Args:
            *args (Any):
                The positional arguments of the method.
            **kwargs (Any):
                The keyword arguments of the method.

        Returns:
            MethodExecutionResult:
                The return values of the method.

        """
        if self._callback is None:
            raise ValueError(f"Method '{self.id}' has no callback function")

        kwargs = self._resolve_arguments(*args, **kwargs)

        # Trace method start
        start_time = trace_method_start(
            method_id=self.id,
            args=kwargs,
            source=self.qualified_name,
            data_model_id=self.data_model.name if self.data_model else "",
        )

        self._pre_call(**kwargs)
        if self.is_remote():
            assert isinstance(
                self.connector, AbstractConnector
            ), "connector must be an AbstractConnector"
            assert (
                self.remote_path is not None
            ), "remote_path must be set for a remote node"
            ret_c = self.connector.call_node_as_method(self.remote_path, kwargs)
        else:
            ret_c = self._callback(**kwargs)
        ret = self._build_return_dict(ret_c)

        self._post_call(ret)

        # Trace method end
        trace_method_end(
            method_id=self.id,
            returns=ret,
            start_time=start_time,
            source=self.qualified_name,
            data_model_id=self.data_model.name if self.data_model else "",
        )

        return MethodExecutionResult(return_values=ret)

    def _resolve_arguments(
        self, *args: list[Any], **kwargs: dict[str, Any]
    ) -> dict[str, Any]:
        """
        Resolves the arguments for the method. It fills in the missing arguments
        with default values or reads them from the parameters.

        Args:
            *args (list[Any]):
                The positional arguments of the method.
            **kwargs (dict[str, Any]):
                The keyword arguments of the method.

        Returns:
            dict[str, Any]:
                A dictionary of arguments for the method.

        """
        kwargs = {**kwargs}

        for parameter in self._parameters:
            if parameter.name in kwargs:
                continue
            # add the first args to the kwargs
            param_value: Any
            if args:
                param_value = args[0]
                args = args[1:]
            else:
                param_value = parameter.read()
            kwargs[parameter.name] = param_value
        return kwargs

    def _build_return_dict(self, ret: Any) -> dict[str, Any]:
        """
        Build a dictionary of return values from the method.

        Args:
            ret (Any):
                The return values of the method.

        Returns:
            dict[str, Any]:
                A dictionary of return values, where the keys are the names of
                the return values.

        """
        ret_dict = {}
        ret = ret if isinstance(ret, tuple) else (ret,)
        for index, return_value in enumerate(ret):
            ret_dict[self._returns[index].name] = return_value
        assert len(ret_dict) == len(self._returns)
        return ret_dict

    def __str__(self) -> str:
        """
        Returns a string representation of the MethodNode.

        Returns:
            str:
                A string describing the MethodNode.

        """
        return (
            f"MethodNode("
            f"id={self.id}, "
            f"name={self.name}, "
            f"description={self.description}, "
            f"remote_path={repr(self.remote_path)})"
        )

    def __repr__(self) -> str:
        """
        Returns a string representation of the MethodNode.

        Returns:
            str:
                The string representation of the MethodNode (same as `__str__`).

        """
        return self.__str__()

    def __eq__(self, other: object) -> bool:
        if self is other:
            return True

        if not isinstance(other, MethodNode):
            return False

        if not self._eq_base(other):
            return False

        return self._parameters == other._parameters and self._returns == other._returns


class AsyncMethodNode(MethodNode):
    """
    An AsyncMethodNode class is a node that represents an asynchronous method in
    the machine data model. Asynchronous methods of the machine data model are
    used to declare functions whose return values are not immediately available.
    Instead, the result is obtained asynchronously, typically through variable
    monitoring or event-based mechanisms.
    """

    def __init__(
        self,
        id: str | None = None,
        name: str | None = None,
        description: str | None = None,
        parameters: list[VariableNode] | None = None,
        returns: list[VariableNode] | None = None,
        callback: Callable[..., Any] | None = None,
        connector_name: str | None = None,
        remote_path: str | None = None,
        remote_resource_spec: RemoteResourceSpec | None = None,
    ):
        """
        Initialize a new AsyncMethodNode instance.

        Args:
            id (str | None):
                The unique identifier of the method.
            name (str | None):
                The name of the method.
            description (str | None):
                The description of the method.
            parameters (list[VariableNode] | None):
                A list of parameters for the method.
            returns (list[VariableNode] | None):
                A list of return values for the method.
            callback (Callable[..., Any] | None):
                The function to execute when the method is called.

        """
        super().__init__(
            id=id,
            name=name,
            description=description,
            parameters=parameters,
            returns=returns,
            callback=callback,
            connector_name=connector_name,
            remote_path=remote_path,
            remote_resource_spec=remote_resource_spec,
        )

    def is_async(self) -> bool:
        """
        Returns always True for asynchronous methods.

        Returns:
            bool:
                True

        """
        return True

    def __str__(self) -> str:
        return f"AsyncMethodNode(id={self.id}, name={self.name}, description={self.description}, remote_path={repr(self.remote_path)})"<|MERGE_RESOLUTION|>--- conflicted
+++ resolved
@@ -79,27 +79,6 @@
         """
         Initialize a new MethodNode instance.
 
-<<<<<<< HEAD
-        :param id: The unique identifier of the method.
-        :param name: The name of the method.
-        :param description: The description of the method.
-        :param parameters: A list of parameters for the method.
-        :param returns: A list of return values for the method.
-        :param callback: The function to execute when the method is called.
-        :param remote_path: The remote path of the method. Allows to override the qualified name of the node.
-        """
-        super().__init__(
-            id=id,
-            name=name,
-            description=description,
-            connector_name=connector_name,
-            remote_path=remote_path,
-            remote_resource_spec=remote_resource_spec,
-        )
-        self._parameters: list[VariableNode] = (
-            parameters if parameters is not None else []
-        )
-=======
         Args:
             id (str | None):
                 The unique identifier of the method.
@@ -114,8 +93,16 @@
             callback (Callable[..., Any] | None):
                 The function to execute when the method is called.
 
-        """
-        super().__init__(id=id, name=name, description=description)
+        :param remote_path: The remote path of the method. Allows to override the qualified name of the node.
+        """
+        super().__init__(
+            id=id,
+            name=name,
+            description=description,
+            connector_name=connector_name,
+            remote_path=remote_path,
+            remote_resource_spec=remote_resource_spec,
+        )
         self._parameters = parameters if parameters is not None else []
         self._returns = returns if returns is not None else []
         self._callback = callback if callback is not None else lambda **kwargs: None
@@ -124,7 +111,6 @@
 
         self.register_children(self._parameters)
         self.register_children(self._returns)
->>>>>>> 9cabf750
         for parameter in self._parameters:
             assert isinstance(
                 parameter, VariableNode

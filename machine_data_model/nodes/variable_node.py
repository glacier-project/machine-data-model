"""
Variable node implementations for machine data models.

This module provides variable node classes that represent different types of
variables in the machine data model, including numerical, string, boolean, and
object variables with subscription and notification capabilities.
"""

from abc import abstractmethod
from collections.abc import Callable, Generator
from enum import Enum
from typing import Any

from typing_extensions import override
from unitsnet_py.abstract_unit import AbstractMeasure

from machine_data_model.nodes.connectors.abstract_connector import SubscriptionArguments
from machine_data_model.nodes.data_model_node import DataModelNode, RemoteResourceSpec
from machine_data_model.nodes.measurement_unit.measure_builder import (
    MeasureBuilder,
    NoneMeasureUnits,
    get_measure_builder,
)
from machine_data_model.nodes.subscription.variable_subscription import (
    VariableSubscription,
)
from machine_data_model.tracing import (
    trace_notification,
    trace_subscribe,
    trace_unsubscribe,
    trace_variable_read,
    trace_variable_write,
)


class VariableNode(DataModelNode):
    """
    A VariableNode class is a node that represents an instance of a variable in
    the machine data model. Variables of the machine data model are used to
    store the current value of a machine data or parameter.

    Attributes:
        _pre_read_value (Callable[[], None]):
            A callback function executed before reading the value.
        _post_read_value (Callable[[Any], Any]):
            A callback function executed after reading the value.
        _pre_update_value (Callable[[Any], Any]):
            A callback function executed before updating the value.
        _post_update_value (Callable[[Any, Any], bool]):
            A callback function executed after updating the value.
        _subscriptions (list[VariableSubscription]):
            A list of subscribers to the variable.
        _subscription_callback (Callable[[VariableSubscription, "VariableNode",
        Any], None]):
            A callback function that is executed to notify subscribers when an
            event occurs.

    """

    _pre_read_value: Callable[[], None]
    _post_read_value: Callable[[Any], Any]
    _pre_update_value: Callable[[Any], Any]
    _post_update_value: Callable[[Any, Any], bool]
    _subscriptions: list[VariableSubscription]
    _subscription_callback: Callable[[VariableSubscription, "VariableNode", Any], None]

    def __init__(
        self,
        id: str | None = None,
        name: str | None = None,
        description: str | None = None,
        connector_name: str | None = None,
        remote_path: str | None = None,
        notify_subscribers_only_if_value_changed: bool | None = None,
        remote_resource_spec: RemoteResourceSpec | None = None,
    ):
        """
        Initializes a new VariableNode instance.

        Args:
            id:
                The unique identifier of the variable.
            name:
                The name of the variable.
            description:
                The description of the variable.

        """
        super().__init__(
            id=id,
            name=name,
            description=description,
            connector_name=connector_name,
            remote_path=remote_path,
            remote_resource_spec=remote_resource_spec,
        )
        # Read callbacks.
        self._pre_read_value: Callable[[], None] = lambda: None
        self._post_read_value: Callable[[Any], Any] = lambda value: value
        # Update callbacks.
        self._pre_update_value: Callable[[Any], Any] = lambda value: value
        self._post_update_value: Callable[[Any, Any], bool] = lambda prev, curr: True
        # List of subscribers and related callbacks.
        self._subscriptions: list[VariableSubscription] = []
        self._subscription_callback: Callable[
            [VariableSubscription, VariableNode, Any], None
        ] = lambda subscription, node, value: None

        self._notify_subscribers_only_if_value_changed = (
            notify_subscribers_only_if_value_changed
            if notify_subscribers_only_if_value_changed is not None
            else True
        )

    def read(self, force_remote_read: bool = True) -> Any:
        """
        Get the value of the variable node.

<<<<<<< HEAD
        :param force_remote_read: if True, when the variable is a remote variable, use the connector to read the remote value
        :return: The value of the variable node.
=======
        Returns:
            Any:
                The value of the variable node.

>>>>>>> 9cabf750
        """
        # Execute the pre-read callback.
        self._pre_read_value()
        # Read the actual value (method to be implemented in subclasses).
        value = self._read_value(force_remote_read=force_remote_read)
        # Execute the post-read callback and return the value.
        value = self._post_read_value(value)
        # Trace the variable read operation
        trace_variable_read(
            variable_id=self.id,
            value=value,
            source=self.qualified_name,
            data_model_id=self.data_model.name if self.data_model else "",
        )
        # Return the read value.
        return value

    def write(self, value: Any) -> bool:
        """
        Update the value of the variable node.

        Args:
            value (Any):
                The new value of the variable node.

        Returns:
            bool:
                True if the value was updated successfully, False otherwise.

        """
        # Read the current value of the variable before the update.
        prev_value = self._read_value()
        # Apply the pre-update callback to the new value.
        value = self._pre_update_value(value)
        # Update the value of the variable with the new value.
        value = self._update_value(value)
        # Perform the post-update operations and get the success status.
        success = self._post_update_value(prev_value, value)
        # Trace the variable write operation.
        trace_variable_write(
            variable_id=self.id,
            old_value=prev_value,
            new_value=value,
            success=success,
            source=self.qualified_name,
            data_model_id=self.data_model.name if self.data_model else "",
        )
        # Notify subscribers if the update was successful, otherwise restore the
        # previous value.
        if success:
            should_notify_subscribers = (
                not self._notify_subscribers_only_if_value_changed
            ) or prev_value != value
            if should_notify_subscribers:
                self.notify_subscribers()
        else:
            value = self._update_value(prev_value)
            assert value == prev_value
        return success

    @property
    def value(self) -> Any:
        return self.read()

    @value.setter
    def value(self, value: Any) -> None:
        self.write(value)

    def has_subscribers(self) -> bool:
        """
        Check if the variable node has subscribers.

        Returns:
            bool:
                True if the variable node has subscribers, False otherwise.

        """
        return bool(self._subscriptions)

    def get_subscriptions(self) -> list[VariableSubscription]:
        """
        Get the list of subscriptions for the variable node.

        Returns:
            list[VariableSubscription]:
                A list of subscriptions.

        """
        return self._subscriptions

    def subscribe(self, subscription: VariableSubscription) -> bool:
        """
        Subscribe a subscriber to the variable node.

        Args:
            subscription (VariableSubscription):
                The subscription to add.

        Returns:
            bool:
                True if the subscription was added successfully, False
                otherwise.

        """
        if subscription in self._subscriptions:
            return False
        # Trace the subscription operation
        trace_subscribe(
            variable_id=self.id,
            subscriber_id=subscription.subscriber_id,
            source=self.qualified_name,
            data_model_id=self.data_model.name if self.data_model else "",
        )
        self._subscriptions.append(subscription)
        return True

    def _find_subscription(
        self, subscription_id: str, correlation_id: str
    ) -> VariableSubscription | None:
        """
        Find a subscription by subscriber ID and correlation ID.

        Args:
            subscription_id (str):
                The ID of the subscriber.
            correlation_id (str):
                The correlation ID of the subscription.

        Returns:
            VariableSubscription | None:
                The subscription if found, None otherwise.

        """
        for sub in self._subscriptions:
            if (
                sub.subscriber_id == subscription_id
                and sub.correlation_id == correlation_id
            ):
                return sub
        return None

    def unsubscribe(
        self,
        subscription_or_id: VariableSubscription | str,
        correlation_id: str | None = None,
    ) -> bool:
        """
        Delete a subscription from the variable node either by subscription
        object or by subscriber ID and correlation ID.

        Args:
            subscription_or_id (VariableSubscription | str):
                The subscription to remove, or the subscriber ID.
            correlation_id (str | None):
                The correlation ID when removing by IDs.

        Returns:
            bool:
                True if the subscription was removed successfully, False
                otherwise.

        Raises:
            TypeError:
                If the arguments are not of the expected types.

        """
        subscription: VariableSubscription | None
        if (
            isinstance(subscription_or_id, VariableSubscription)
            and correlation_id is None
        ):
            subscription = subscription_or_id
        elif isinstance(subscription_or_id, str) and isinstance(correlation_id, str):
            subscription = self._find_subscription(subscription_or_id, correlation_id)
        else:
            raise TypeError("unsubscribe expects (VariableSubscription) or (str, str)")

        if subscription is None or subscription not in self._subscriptions:
            return False
        # Trace the unsubscription operation
        trace_unsubscribe(
            variable_id=self.id,
            subscriber_id=subscription.subscriber_id,
            source=self.qualified_name,
            data_model_id=self.data_model.name if self.data_model else "",
        )
        self._subscriptions.remove(subscription)
        return True

    def set_subscription_callback(
        self, callback: Callable[[VariableSubscription, "VariableNode", Any], None]
    ) -> None:
        """
        Set a callback to be executed when notifying subscribers.

        Args:
            callback (Callable[[VariableSubscription, "VariableNode", Any],
            None]):
                The callback to be executed when notifying subscribers.

        """
        self._subscription_callback = callback

    def notify_subscribers(self) -> None:
        """
        Notify all subscribed entities about an update or change. This will
        execute the subscription callback for each subscriber.
        """
        # Get the current value of the node.
        value = self._read_internal_value()
        for subscription in self._subscriptions:
            if not subscription.should_notify(value):
                continue
            # Trace the notification operation.
            trace_notification(
                variable_id=self.id,
                subscriber_id=subscription.subscriber_id,
                value=value,
                source=self.qualified_name,
                data_model_id=self.data_model.name if self.data_model else "",
            )
            self._subscription_callback(subscription, self, value)

        # If the parent is a VariableNode, notify its subscribers as well.
        if isinstance(self.parent, VariableNode):
            self.parent.notify_subscribers()

    def _read_value(self, force_remote_read: bool = False) -> Any:
        """
        Get the value of the variable.

        :param force_remote_read: if True, when the variable is a remote variable, use the connector to read the remote value
        :return: variable's value
        """
        # a connector could be set only after reading the full yaml file
        if self.is_remote() and self.is_connector_set():
            value = self._read_remote_value(force_remote_read=force_remote_read)
            self._update_internal_value(value)
            return value
        else:
            return self._read_internal_value()

    @abstractmethod
    def _read_internal_value(self) -> Any:
        """
        Read the value locally.
        """

    @abstractmethod
    def _read_remote_value(self, force_remote_read: bool = False) -> Any:
        """
        Returns the cached value that was recently read from the remote server.
        If force_remote_read parameter is True, this function reads and returns the remote server's latest value.

        :param force_remote_read: if True, use the connector to read the variable's latest value
        :return: variable's value
        """
        pass

    def _update_value(self, value: Any) -> Any:
        """
        Update the value of the variable.
        """
<<<<<<< HEAD
        if self.is_remote() and self.is_connector_set():
            self._update_internal_value(value)
            res = self._update_remote_value(value)
            return res
        else:
            return self._update_internal_value(value)

    @abstractmethod
    def _update_remote_value(self, value: Any) -> Any:
        """
        Update the value of the variable remotely.

        :param value: new value
        """
        pass

    @abstractmethod
    def _update_internal_value(self, value: Any) -> Any:
        """
        Update the value of the variable locally.

        :param value: new value
        """
        pass
=======
>>>>>>> 9cabf750

    def set_pre_read_value_callback(self, callback: Callable[[], None]) -> None:
        """
        Set a callback to be executed before reading the value.

        Args:
            callback (Callable[[], None]): The callback function.

        """
        self._pre_read_value = callback

    def set_post_read_value_callback(self, callback: Callable[..., Any]) -> None:
        """
        Set a callback to be executed after reading the value.

        Args:
            callback (Callable[..., Any]):
                The callback function.

        """
        self._post_read_value = callback

    def set_pre_update_value_callback(self, callback: Callable[..., Any]) -> None:
        """
        Set a callback to be executed before updating the value.

        Args:
            callback (Callable[..., Any]):
                The callback function.

        """
        self._pre_update_value = callback

    def set_post_update_value_callback(self, callback: Callable[..., bool]) -> None:
        """
        Set a callback to be executed after updating the value.

        Args:
            callback (Callable[..., bool]):
                The callback function.

        """
        self._post_update_value = callback

    def subscribe_to_remote_changes(self) -> None:
        """
        Uses the connector to subscribe to remote variable changes.
        When the new value is retrieved, calls the _remote_subscription_callback(),
        which updates the internal cached value.
        """
        if not self.connector or not self._remote_path:
            return None
        self.connector.subscribe_to_node_changes(
            self._remote_path, self._remote_subscription_callback
        )
        value = self._read_remote_value(force_remote_read=True)
        self._update_internal_value(value)
        return None

    def _remote_subscription_callback(
        self, value: Any, other: SubscriptionArguments
    ) -> None:
        """
        Callback that handles remote variable changes.
        Sets the internal cached value to the new value.

        :param value: value that was read from remote
        :param other: other data that is available from the remote subscription (differs by the connector's protocol)
        """
        prev_value = self._read_internal_value()
        self._update_internal_value(value)
        should_notify_subscribers = (
            not self._notify_subscribers_only_if_value_changed
        ) or prev_value != value
        if should_notify_subscribers:
            self.notify_subscribers()

    def __getitem__(self, node_name: str) -> "VariableNode":
        """
        Raises an exception because child nodes are not supported.

        Args:
            node_name (str):
                The name of the node to retrieve.

        Raises:
            NotImplementedError:
                Always raised, as child nodes are not supported.

        """
        raise NotImplementedError(
            f"{self.__class__.__name__} does not support child nodes"
        )

    def __contains__(self, node_name: str) -> bool:
        """
        Always returns False, as this node does not have child nodes.

        Args:
            node_name (str):
                The name of the node to check.

        Returns:
            bool:
                False, as child nodes are not supported.

        """
        return False

    def __iter__(self) -> Generator["VariableNode", None, None]:
        """
        Returns an empty iterator, as this node does not have child nodes.

        Returns:
            Generator[VariableNode, None, None]:
                An empty iterator.

        """
        yield from []

    def __eq__(self, other: object) -> bool:
        if self is other:
            return True

        if not isinstance(other, VariableNode):
            return False

        return self._eq_base(other) and self.read() == other.read()


class NumericalVariableNode(VariableNode):
    """
    Represents an instance of a numerical variable in the machine data model.

    Attributes:
        _measure_builder (MeasureBuilder):
            A builder for creating measure objects.
        _measure_unit (Enum):
            The measure unit of the numerical variable.
        _value (AbstractMeasure):
            The value of the numerical variable, represented as an
            AbstractMeasure.

    """

    _measure_builder: MeasureBuilder = get_measure_builder()
    _value: AbstractMeasure

    def __init__(
        self,
        id: str | None = None,
        name: str | None = None,
        description: str | None = None,
        measure_unit: Enum | str = NoneMeasureUnits.NONE,
        value: float = 0,
        connector_name: str | None = None,
        remote_path: str | None = None,
        notify_subscribers_only_if_value_changed: bool | None = None,
        remote_resource_spec: RemoteResourceSpec | None = None,
    ):
        """
        Initializes a new NumericalVariableNode instance.

        Args:
            id (str | None):
                The unique identifier of the numerical variable.
            name (str | None):
                The name of the numerical variable.
            description (str | None):
                The description of the numerical variable.
            measure_unit (Enum | str):
                The measure unit of the numerical variable.
            value (float):
                The initial value of the numerical variable.

        """
        super().__init__(
            id=id,
            name=name,
            description=description,
            connector_name=connector_name,
            remote_path=remote_path,
            notify_subscribers_only_if_value_changed=notify_subscribers_only_if_value_changed,
            remote_resource_spec=remote_resource_spec,
        )
        self._measure_unit = NumericalVariableNode._measure_builder.get_measure_unit(
            measure_unit
        )
        self._value: AbstractMeasure = (
            NumericalVariableNode._measure_builder.create_measure(
                value, self._measure_unit
            )
        )

    @override
    def _read_internal_value(self) -> float:
        """
        Get the value of the numerical variable.

        Returns:
            float:
                The value of the numerical variable.

        """
        return self._value.base_value  # type: ignore[no-any-return]

    @override
    def _read_remote_value(self, force_remote_read: bool = False) -> float:
        """
        Returns the cached numerical value that was recently read from the remote server.
        If force_remote_read parameter is True, this function reads and returns the remote server's latest value.

        :param force_remote_read: if True, use the connector to read the variable's latest value
        :return: The value of the numerical variable.
        """
        assert self._connector is not None, "Remote nodes must have a valid connector"
        assert (
            self.remote_path is not None
        ), "Remote nodes must have a valid remote path"

        if force_remote_read:
            result = self._connector.read_node_value(self.remote_path)
            assert isinstance(result, (int, float))
            return result
        return self._value.base_value  # type:ignore[no-any-return]

    @override
    def _update_internal_value(self, value: float) -> float:
        """
        Update the value of the numerical variable.

        Args:
            value (float):
                The new value of the numerical variable.

        Returns:
            float:
                The updated value of the numerical variable.

        """
        self._value = self._value.__class__(value, self._measure_unit)
        return self._value.base_value  # type: ignore[no-any-return]

    def get_measure_unit(self) -> Enum:
        """
        Get the measure unit of the numerical variable.

        Returns:
            Enum:
                The measure unit of the numerical variable.

        """
        return self._measure_unit

    @override
    def _update_remote_value(self, value: float) -> float:
        """
        Update the value of the numerical variable remotely.

        :param value: new value
        """
        assert self._connector is not None, "Remote nodes must have a valid connector"
        assert (
            self.remote_path is not None
        ), "Remote nodes must have a valid remote path"
        prev_value = self._read_internal_value()
        write_successful = self._connector.write_node_value(self.remote_path, value)
        if write_successful:
            return value
        return prev_value

    def __str__(self) -> str:
        """
        Returns a string representation of the NumericalVariableNode.

        Returns:
            str:
                A string describing the NumericalVariableNode.

        """
        return (
            f"NumericalVariableNode(id={self._id}, name={self._name}, "
            f"description={self._description}, measure_unit={self._measure_unit}, "
            f"value={repr(self._read_internal_value())})"
        )

    def __repr__(self) -> str:
        """
        Returns the string representation of the NumericalVariableNode for
        debugging.

        Returns:
            str:
                The string representation of the NumericalVariableNode.

        """
        return self.__str__()


class StringVariableNode(VariableNode):
    """
    Represents an instance of a string variable in the machine data model.

    Attributes:
        _value (str):
            The value of the string variable.

    """

    _value: str

    def __init__(
        self,
        id: str | None = None,
        name: str | None = None,
        description: str | None = None,
        value: str = "",
        connector_name: str | None = None,
        remote_path: str | None = None,
        notify_subscribers_only_if_value_changed: bool | None = None,
        remote_resource_spec: RemoteResourceSpec | None = None,
    ):
        """
        Initializes a new StringVariableNode instance.

        Args:
            id (str | None):
                The unique identifier of the string variable.
            name (str | None):
                The name of the string variable.
            description (str | None):
                The description of the string variable.
            value (str):
                The initial value of the string variable.

        """
<<<<<<< HEAD
        super().__init__(
            id=id,
            name=name,
            description=description,
            connector_name=connector_name,
            remote_path=remote_path,
            notify_subscribers_only_if_value_changed=notify_subscribers_only_if_value_changed,
            remote_resource_spec=remote_resource_spec,
        )
        self._value: str = value
=======
        super().__init__(id=id, name=name, description=description)
        self._value = value
>>>>>>> 9cabf750

    @override
    def _read_internal_value(self) -> str:
        """
        Get the value of the string variable.

        Returns:
            str: The value of the string variable.

        """
        return self._value

    @override
    def _read_remote_value(self, force_remote_read: bool = False) -> str:
        """
        Returns the cached string value that was recently read from the remote server.
        If force_remote_read parameter is True, this function reads and returns the remote server's latest value.

        :param force_remote_read: if True, use the connector to read the variable's latest value
        :return: The value of the string variable.
        """
        assert self._connector is not None, "Remote nodes must have a valid connector"
        assert (
            self.remote_path is not None
        ), "Remote nodes must have a valid remote path"

        if force_remote_read:
            result = self._connector.read_node_value(self.remote_path)
            assert isinstance(result, str)
            return result
        return self._value

    @override
    def _update_internal_value(self, value: str) -> str:
        """
        Update the value of the string variable.

        Args:
            value (str):
                The new value of the string variable.

        Returns:
            str:
                The updated value of the string variable.

        """
        assert isinstance(value, str)
        self._value = value
        return self._value

    @override
    def _update_remote_value(self, value: str) -> str:
        """
        Update the value of the string variable remotely.

        :param value: new value
        """
        assert self._connector is not None, "Remote nodes must have a valid connector"
        assert (
            self.remote_path is not None
        ), "Remote nodes must have a valid remote path"
        prev_value = self._read_internal_value()
        write_successful = self._connector.write_node_value(self.remote_path, value)
        if write_successful:
            return value
        return prev_value

    def __getitem__(self, node_name: str) -> VariableNode:
        """
        Raises a NotImplementedError, as StringVariableNode does not support
        child nodes.

        Args:
            node_name (str):
                The name of the node to retrieve.

        Raises:
            NotImplementedError:
                Always raised.

        """
        raise NotImplementedError("StringVariableNode does not support child nodes")

    def __contains__(self, node_name: str) -> bool:
        """
        Always returns False, as StringVariableNode does not support child
        nodes.

        Args:
            node_name (str):
                The name of the node to check.

        Returns:
            bool:
                False, as child nodes are not supported.

        """
        return False

    def __str__(self) -> str:
        """
        Returns a string representation of the StringVariableNode.

        Returns:
            str:
                A string describing the StringVariableNode.

        """
        return (
            f"StringVariableNode(id={self._id}, name={self._name}, "
            f"description={self._description}, value={repr(self._read_internal_value())})"
        )

    def __repr__(self) -> str:
        """
        Returns the string representation of the StringVariableNode for
        debugging.

        Returns:
            str:
                The string representation of the StringVariableNode.

        """
        return self.__str__()


class BooleanVariableNode(VariableNode):
    """
    Represents an instance of a boolean variable in the machine data model.

    Attributes:
        _value (bool):
            The value of the boolean variable.

    """

    _value: bool

    def __init__(
        self,
        id: str | None = None,
        name: str | None = None,
        description: str | None = None,
        value: bool = False,
        connector_name: str | None = None,
        remote_path: str | None = None,
        notify_subscribers_only_if_value_changed: bool | None = None,
        remote_resource_spec: RemoteResourceSpec | None = None,
    ):
        """
        Initializes a new BooleanVariableNode instance.

        Args:
            id (str | None):
                The unique identifier of the boolean variable.
            name (str | None):
                The name of the boolean variable.
            description (str | None):
                The description of the boolean variable.
            value (bool):
                The initial value of the boolean variable.

        """
<<<<<<< HEAD
        super().__init__(
            id,
            name,
            description,
            connector_name=connector_name,
            remote_path=remote_path,
            notify_subscribers_only_if_value_changed=notify_subscribers_only_if_value_changed,
            remote_resource_spec=remote_resource_spec,
        )
        self._value: bool = value
=======
        super().__init__(id, name, description)
        self._value = value
>>>>>>> 9cabf750

    @override
    def _read_internal_value(self) -> bool:
        """
        Get the value of the boolean variable.

        Returns:
            bool:
                The value of the boolean variable.

        """
        return self._value

    @override
    def _read_remote_value(self, force_remote_read: bool = False) -> bool:
        """
        Returns the cached boolean value that was recently read from the remote server.
        If force_remote_read parameter is True, this function reads and returns the remote server's latest value.

        :param force_remote_read: if True, use the connector to read the variable's latest value
        :return: The value of the boolean variable.
        """
        assert self._connector is not None, "Remote nodes must have a valid connector"
        assert (
            self.remote_path is not None
        ), "Remote nodes must have a valid remote path"

        if force_remote_read:
            result = self._connector.read_node_value(self.remote_path)
            assert isinstance(result, bool)
            return result

        return self._value

    @override
    def _update_internal_value(self, value: bool) -> bool:
        """
        Update the value of the boolean variable.

        Args:
            value (bool):
                The new value of the boolean variable.

        Returns:
            bool:
                The updated value of the boolean variable.

        """
        assert isinstance(value, bool)
        self._value = value
        return self._value

    @override
    def _update_remote_value(self, value: bool) -> bool:
        """
        Update the value of the boolean variable remotely.

        :param value: new value
        """
        assert self._connector is not None, "Remote nodes must have a valid connector"
        assert (
            self.remote_path is not None
        ), "Remote nodes must have a valid remote path"
        prev_value = self._read_internal_value()
        write_successful = self._connector.write_node_value(self.remote_path, value)
        if write_successful:
            return value
        return prev_value

    def __getitem__(self, node_name: str) -> VariableNode:
        """
        Raises NotImplementedError as BooleanVariableNode does not support child
        nodes.

        Args:
            node_name (str):
                The name of the node.

        Raises:
            NotImplementedError:
                Always raised.

        """
        raise NotImplementedError("BooleanVariableNode does not support child nodes")

    def __contains__(self, node_name: str) -> bool:
        """
        Always returns False, as BooleanVariableNode does not support child
        nodes.

        Args:
            node_name (str):
                The name of the node.

        Returns:
            bool:
                False, as this node does not support child nodes.

        """
        return False

    def __str__(self) -> str:
        """
        Returns a string representation of the BooleanVariableNode.

        Returns:
            str:
                A string describing the BooleanVariableNode.

        """
        return (
            f"BooleanVariableNode(id={self._id}, name={self._name}, "
            f"description={self._description}, value={repr(self._read_internal_value())})"
        )

    def __repr__(self) -> str:
        """
        Returns the string representation of the BooleanVariableNode for
        debugging.

        Returns:
            str:
                The string representation of the BooleanVariableNode.

        """
        return self.__str__()


class ObjectVariableNode(VariableNode):
    """
    Represents an instance of an object variable in the machine data model.

    Attributes:
        _properties:
            A dictionary of properties of the object variable.

    """

    def __init__(
        self,
        id: str | None = None,
        name: str | None = None,
        description: str | None = None,
        properties: dict[str, VariableNode] | None = None,
        connector_name: str | None = None,
        remote_path: str | None = None,
        notify_subscribers_only_if_value_changed: bool | None = None,
        remote_resource_spec: RemoteResourceSpec | None = None,
    ):
        """
        Initializes a new ObjectVariableNode instance.

        Args:
            id (str | None):
                The unique identifier of the object variable.
            name (str | None):
                The name of the object variable.
            description (str | None):
                The description of the object variable.
            properties (dict[str, VariableNode] | None):
                The properties of the object variable.

        """
        super().__init__(
            id=id,
            name=name,
            description=description,
            connector_name=connector_name,
            remote_path=remote_path,
            notify_subscribers_only_if_value_changed=notify_subscribers_only_if_value_changed,
            remote_resource_spec=remote_resource_spec,
        )
        self._properties: dict[str, VariableNode] = (
            properties if properties is not None else {}
        )
        for property_node in self._properties.values():
            assert isinstance(
                property_node, VariableNode
            ), "Property must be a VariableNode"
        self.value: dict[str, Any] = self._read_internal_value()
        self.register_children(self._properties)

    def add_property(self, property_node: VariableNode) -> None:
        """
        Add a property to the object variable.

        Args:
            property_node (VariableNode):
                The property node to add.

        """
        assert isinstance(
            property_node, VariableNode
        ), "Property must be a VariableNode"
        self._properties[property_node.name] = property_node
        property_node.parent = self

    def remove_property(self, property_name: str) -> None:
        """
        Remove a property from the object variable.

        Args:
            property_name (str):
                The name of the property to remove.

        """
        prop = self._properties[property_name]
        del self._properties[property_name]
        prop.parent = None

    def has_property(self, property_name: str) -> bool:
        """
        Check if the object variable has a property.

        Args:
            property_name (str):
                The name of the property to check.

        Returns:
            bool:
                True if the property exists, False otherwise.

        """
        return property_name in self._properties

    def get_property(self, property_name: str) -> VariableNode:
        """
        Get a property of the object variable.

        Args:
            property_name (str):
                The name of the property to get.

        Returns:
            VariableNode:
                The property node.

        """
        return self._properties[property_name]

    def get_properties(self) -> dict[str, VariableNode]:
        """
        Get the properties of the object variable.

        Returns:
            dict[str, VariableNode]:
                A dictionary of property nodes.

        """
        return self._properties

    def __getattr__(self, name: str) -> Any:
        """
        Get a property of the object variable using attribute access.

        Args:
            name (str):
                The name of the property to get.

        Returns:
            Any:
                The property node.

        Raises:
            AttributeError:
                If the property does not exist.

        """
        if "_properties" in self.__dict__ and name in self._properties:
            return self._properties[name]
        raise AttributeError(
            f"'{self.__class__.__name__}' object has no attribute '{name}'"
        )

    @override
    def _read_internal_value(self) -> dict[str, Any]:
        """
        Get the value of the object variable.

        Returns:
            dict[str, Any]:
                The value of the object variable.

        """
        value = {}
        for property_name, property_node in self._properties.items():
            if isinstance(property_node, VariableNode):
                value[property_name] = property_node._read_internal_value()
        return value

    @override
    def _read_remote_value(self, force_remote_read: bool = False) -> Any:
        """
        Returns the object value that was recently read from the remote server.
        If force_remote_read parameter is True, this function reads all the properties latest values from the remote server.

        :param force_remote_read: if True, use the connector to read the properties latest values
        :return: The value of the object variable.
        """
        assert self._connector is not None, "Remote nodes must have a valid connector"
        assert (
            self.remote_path is not None
        ), "Remote nodes must have a valid remote path"
        value = {}
        for property_name, property_node in self._properties.items():
            if isinstance(property_node, VariableNode):
                value[property_name] = property_node.read(
                    force_remote_read=force_remote_read
                )
        return value

    @override
    def _update_internal_value(self, value: dict[str, Any]) -> dict[str, Any]:
        """
        Update the value of the object variable.

        Args:
            value (dict[str, Any]):
                The new value of the object variable.

        Returns:
            dict[str, Any]:
                The updated value of the object variable.

        """
        assert len(value) == len(self._properties) and all(
            prop in self._properties for prop in value
        ), "The value must contain all properties of the object variable"
        for property_name, property_value in value.items():
            self._properties[property_name]._update_internal_value(property_value)
        return self._read_internal_value()

    @override
    def _update_remote_value(self, value: dict[str, Any]) -> dict[str, Any]:
        """
        Update the value of the object variable remotely.

        :param value: new value
        """
        assert self._connector is not None, "Remote nodes must have a valid connector"
        assert (
            self.remote_path is not None
        ), "Remote nodes must have a valid remote path"
        prev_value = self._read_internal_value()
        write_successful = True
        for property_name, property_value in value.items():
            write_successful = self._properties[property_name]._update_remote_value(
                property_value
            )
            if not write_successful:
                break

        if not write_successful:
            for property_name, property_value in prev_value.items():
                self._properties[property_name]._update_remote_value(property_value)
            return prev_value
        return value

    def __getitem__(self, property_name: str) -> VariableNode:
        """
        Get a property of the object variable.

        Args:
            property_name (str):
                The name of the property to get.

        Returns:
            VariableNode:
                The property node.

        """
        return self.get_property(property_name)

    def __contains__(self, property_name: str) -> bool:
        """
        Check if the object variable has a property.

        Args:
            property_name (str):
                The name of the property to check.

        Returns:
            bool:
                True if the property exists, False otherwise.

        """
        return self.has_property(property_name)

    def __iter__(self) -> Generator[VariableNode, None, None]:
        """
        Iterate over the properties of the object variable.

        Returns:
            Generator[VariableNode, None, None]:
                An iterator over the properties of the object variable.

        """
        for property_node in self._properties.values():
            yield property_node

    def __str__(self) -> str:
        """
        Returns a string representation of the ObjectVariableNode.

        Returns:
            str:
                A string describing the ObjectVariableNode.

        """
        return (
            f"ObjectVariableNode(id={self._id}, name={self._name}, "
            f"description={self._description}, value={self._read_internal_value()})"
        )

    def __repr__(self) -> str:
        """
        Returns the string representation of the ObjectVariableNode for
        debugging.

        Returns:
            str:
                The string representation of the ObjectVariableNode.

        """
        return self.__str__()<|MERGE_RESOLUTION|>--- conflicted
+++ resolved
@@ -116,15 +116,11 @@
         """
         Get the value of the variable node.
 
-<<<<<<< HEAD
         :param force_remote_read: if True, when the variable is a remote variable, use the connector to read the remote value
-        :return: The value of the variable node.
-=======
         Returns:
             Any:
                 The value of the variable node.
 
->>>>>>> 9cabf750
         """
         # Execute the pre-read callback.
         self._pre_read_value()
@@ -388,7 +384,6 @@
         """
         Update the value of the variable.
         """
-<<<<<<< HEAD
         if self.is_remote() and self.is_connector_set():
             self._update_internal_value(value)
             res = self._update_remote_value(value)
@@ -413,8 +408,6 @@
         :param value: new value
         """
         pass
-=======
->>>>>>> 9cabf750
 
     def set_pre_read_value_callback(self, callback: Callable[[], None]) -> None:
         """
@@ -751,7 +744,6 @@
                 The initial value of the string variable.
 
         """
-<<<<<<< HEAD
         super().__init__(
             id=id,
             name=name,
@@ -761,11 +753,7 @@
             notify_subscribers_only_if_value_changed=notify_subscribers_only_if_value_changed,
             remote_resource_spec=remote_resource_spec,
         )
-        self._value: str = value
-=======
-        super().__init__(id=id, name=name, description=description)
         self._value = value
->>>>>>> 9cabf750
 
     @override
     def _read_internal_value(self) -> str:
@@ -929,7 +917,6 @@
                 The initial value of the boolean variable.
 
         """
-<<<<<<< HEAD
         super().__init__(
             id,
             name,
@@ -939,11 +926,7 @@
             notify_subscribers_only_if_value_changed=notify_subscribers_only_if_value_changed,
             remote_resource_spec=remote_resource_spec,
         )
-        self._value: bool = value
-=======
-        super().__init__(id, name, description)
         self._value = value
->>>>>>> 9cabf750
 
     @override
     def _read_internal_value(self) -> bool:

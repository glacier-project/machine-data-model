--- conflicted
+++ resolved
@@ -12,17 +12,15 @@
     NoneMeasureUnits,
     get_measure_builder,
 )
-<<<<<<< HEAD
 from machine_data_model.tracing import (
     trace_variable_read,
     trace_variable_write,
     trace_subscribe,
     trace_unsubscribe,
     trace_notification,
-=======
+)
 from machine_data_model.nodes.subscription.variable_subscription import (
     VariableSubscription,
->>>>>>> 97aaf04e
 )
 
 
@@ -152,23 +150,17 @@
         :param subscriber_id: The ID of the subscriber.
         :return: True if the subscription was added successfully, False otherwise.
         """
-<<<<<<< HEAD
-        if subscriber_id in self._subscribers:
-            return
-        self._subscribers.append(subscriber_id)
+        if subscription in self._subscriptions:
+            return False
         # Trace the subscription operation
         trace_subscribe(
             variable_id=self.id,
-            subscriber_id=subscriber_id,
+            subscriber_id=subscription.subscriber_id,
             source=self.qualified_name,
             data_model_id=self.data_model.name if self.data_model else "",
         )
-=======
-        if subscription in self._subscriptions:
-            return False
         self._subscriptions.append(subscription)
         return True
->>>>>>> 97aaf04e
 
     def _find_subscription(
         self, subscription_id: str, correlation_id: str
@@ -180,18 +172,6 @@
         :param correlation_id: The correlation ID of the subscription.
         :return: The subscription if found, None otherwise.
         """
-<<<<<<< HEAD
-        if subscriber_id not in self._subscribers:
-            return
-        self._subscribers.remove(subscriber_id)
-        # Trace the unsubscription operation
-        trace_unsubscribe(
-            variable_id=self.id,
-            subscriber_id=subscriber_id,
-            source=self.qualified_name,
-            data_model_id=self.data_model.name if self.data_model else "",
-        )
-=======
         for sub in self._subscriptions:
             if (
                 sub.subscriber_id == subscription_id
@@ -225,9 +205,15 @@
 
         if subscription is None or subscription not in self._subscriptions:
             return False
+        # Trace the unsubscription operation
+        trace_unsubscribe(
+            variable_id=self.id,
+            subscriber_id=subscription.subscriber_id,
+            source=self.qualified_name,
+            data_model_id=self.data_model.name if self.data_model else "",
+        )
         self._subscriptions.remove(subscription)
         return True
->>>>>>> 97aaf04e
 
     def set_subscription_callback(
         self, callback: Callable[[VariableSubscription, "VariableNode", Any], None]
@@ -249,24 +235,19 @@
         for subscription in self._subscriptions:
             if not subscription.should_notify(value):
                 continue
-            self._subscription_callback(subscription, self, value)
-
-        # If the parent is a VariableNode, notify its subscribers as well.
-        if isinstance(self.parent, VariableNode):
-            self.parent.notify_subscribers()
-<<<<<<< HEAD
-        for subscriber in self._subscribers:
-            self._subscription_callback(subscriber, self, value)
-            # Trace the notification operation
+            # Trace the notification operation.
             trace_notification(
                 variable_id=self.id,
-                subscriber_id=subscriber,
+                subscriber_id=subscription.subscriber_id,
                 value=value,
                 source=self.qualified_name,
                 data_model_id=self.data_model.name if self.data_model else "",
             )
-=======
->>>>>>> 97aaf04e
+            self._subscription_callback(subscription, self, value)
+
+        # If the parent is a VariableNode, notify its subscribers as well.
+        if isinstance(self.parent, VariableNode):
+            self.parent.notify_subscribers()
 
     @abstractmethod
     def _read_value(self) -> Any:

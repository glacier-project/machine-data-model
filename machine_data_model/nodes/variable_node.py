--- conflicted
+++ resolved
@@ -511,11 +511,6 @@
         )
         self.value: dict[str, Any] = self._read_value()
         self.set_parent(self._properties)
-<<<<<<< HEAD
-=======
-        if value is not None:
-            self._write_value(value)
->>>>>>> ba11f0a2
 
     def add_property(self, property_node: VariableNode) -> None:
         """

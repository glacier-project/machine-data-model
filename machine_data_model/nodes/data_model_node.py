--- conflicted
+++ resolved
@@ -1,21 +1,15 @@
 import uuid
 import weakref
 from abc import ABC, abstractmethod
-<<<<<<< HEAD
 from typing import Iterator, Mapping, Sequence, TYPE_CHECKING, Any
 
 if TYPE_CHECKING:
+    from machine_data_model.data_model import DataModel
     from machine_data_model.nodes.connectors.abstract_connector import AbstractConnector
     from .connectors.remote_resource_spec import RemoteResourceSpec
 else:
     AbstractConnector = Any
     RemoteResourceSpec = Any
-=======
-from typing import Iterator, Mapping, Sequence, TYPE_CHECKING
-
-if TYPE_CHECKING:
-    from machine_data_model.data_model import DataModel
->>>>>>> c0b08d16
 
 
 class DataModelNode(ABC):
@@ -117,7 +111,6 @@
         """
         return self._description
 
-<<<<<<< HEAD
     def set_description(self, value: str) -> None:
         """Sets the description of the node."""
         self._description = value
@@ -201,7 +194,7 @@
     def remote_resource_spec(self, value: RemoteResourceSpec | None) -> None:
         """Remote resource spec setter"""
         self._remote_resource_spec = value
-=======
+
     @property
     def data_model(self) -> "DataModel | None":
         """
@@ -210,7 +203,6 @@
         :return: The data model containing this node, or None if not set.
         """
         return self._data_model() if self._data_model is not None else None
->>>>>>> c0b08d16
 
     def register_children(
         self, child_nodes: Mapping[str, "DataModelNode"] | Sequence["DataModelNode"]

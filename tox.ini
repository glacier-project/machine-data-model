<<<<<<< HEAD
[tox]
requires =
    tox>=4
env_list =
    py{311,312,313}
    formatter
    type
    coverage
skip_missing_interpreters = true

[testenv]
description = run the tests with pytest
skip_install = true
allowlist_externals =
    poetry
commands_pre =
    poetry env use python3
    poetry install
commands =
    poetry run pytest {posargs:tests}

[testenv:type]
description = run type checks
skip_install = true
allowlist_externals = poetry
commands_pre =
    poetry install
commands =
    poetry run mypy {posargs:machine_data_model tests}

[testenv:formatter]
description = run linter
skip_install = true
allowlist_externals = poetry
commands_pre =
    poetry install
commands =
    poetry run ruff check --fix {posargs:machine_data_model tests}
    poetry run ruff format {posargs:machine_data_model tests}

[testenv:coverage]
description = run coverage report
skip_install = true
allowlist_externals = poetry
commands_pre =
    poetry install
commands = poetry run pytest --cov=machine_data_model --cov-report=term-missing {posargs:tests}
=======
[tox]
requires =
    tox>=4
env_list =
    py{311,312,313,314}
    formatter
    type
    coverage
skip_missing_interpreters = true

[testenv]
description = run the tests with pytest
skip_install = true
allowlist_externals =
    poetry
commands_pre =
    poetry env use python3
    poetry install
commands =
    poetry run pytest {posargs:tests}

[testenv:type]
description = run type checks
skip_install = true
allowlist_externals = poetry
commands_pre =
    poetry install
commands =
    poetry run mypy {posargs:machine_data_model tests}

[testenv:formatter]
description = run linter
skip_install = true
allowlist_externals = poetry
commands_pre =
    poetry install
commands =
    poetry run ruff check --fix {posargs:machine_data_model tests}
    poetry run ruff format {posargs:machine_data_model tests}

[testenv:coverage]
description = run coverage report
skip_install = true
allowlist_externals = poetry
commands_pre =
    poetry install
commands = poetry run pytest --cov=machine_data_model --cov-report=term-missing {posargs:tests}
>>>>>>> 9cabf750
<|MERGE_RESOLUTION|>--- conflicted
+++ resolved
@@ -1,4 +1,3 @@
-<<<<<<< HEAD
 [tox]
 requires =
     tox>=4
@@ -45,53 +44,4 @@
 allowlist_externals = poetry
 commands_pre =
     poetry install
-commands = poetry run pytest --cov=machine_data_model --cov-report=term-missing {posargs:tests}
-=======
-[tox]
-requires =
-    tox>=4
-env_list =
-    py{311,312,313,314}
-    formatter
-    type
-    coverage
-skip_missing_interpreters = true
-
-[testenv]
-description = run the tests with pytest
-skip_install = true
-allowlist_externals =
-    poetry
-commands_pre =
-    poetry env use python3
-    poetry install
-commands =
-    poetry run pytest {posargs:tests}
-
-[testenv:type]
-description = run type checks
-skip_install = true
-allowlist_externals = poetry
-commands_pre =
-    poetry install
-commands =
-    poetry run mypy {posargs:machine_data_model tests}
-
-[testenv:formatter]
-description = run linter
-skip_install = true
-allowlist_externals = poetry
-commands_pre =
-    poetry install
-commands =
-    poetry run ruff check --fix {posargs:machine_data_model tests}
-    poetry run ruff format {posargs:machine_data_model tests}
-
-[testenv:coverage]
-description = run coverage report
-skip_install = true
-allowlist_externals = poetry
-commands_pre =
-    poetry install
-commands = poetry run pytest --cov=machine_data_model --cov-report=term-missing {posargs:tests}
->>>>>>> 9cabf750
+commands = poetry run pytest --cov=machine_data_model --cov-report=term-missing {posargs:tests}
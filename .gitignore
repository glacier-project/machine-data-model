--- conflicted
+++ resolved
@@ -164,11 +164,8 @@
 #  option (not recommended) you can uncomment the following to ignore the entire idea folder.
 .idea/
 bin/
-<<<<<<< HEAD
+dump/
 
 # OPC-UA Selfsigned certificates
 *.pem
-*.der
-=======
-dump/
->>>>>>> fa6f7ab5
+*.der
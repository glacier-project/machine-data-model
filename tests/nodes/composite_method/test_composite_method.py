<<<<<<< HEAD
from typing import Callable, Any

import pytest
import random

from machine_data_model.nodes.composite_method.composite_method_node import (
    CompositeMethodNode,
    SCOPE_ID,
)
from machine_data_model.behavior.control_flow import ControlFlow
from machine_data_model.behavior.local_execution_node import (
    WaitConditionNode,
)
from machine_data_model.nodes.method_node import AsyncMethodNode
from machine_data_model.nodes.variable_node import VariableNode, NumericalVariableNode
from machine_data_model.protocols.frost_v1.frost_header import (
    MsgType,
    MethodMsgName,
    MsgNamespace,
    VariableMsgName,
)
from machine_data_model.protocols.frost_v1.frost_payload import (
    MethodPayload,
    VariablePayload,
)
from tests import get_dummy_method_node
from tests.nodes.composite_method import get_non_blocking_cf, get_blocking_cf
from tests.test_data_model import get_template_data_model


def get_composite_method(
    method_nodes: list[AsyncMethodNode],
    cfg_ctor: Callable[[list[AsyncMethodNode]], ControlFlow],
) -> CompositeMethodNode:
    c_method = get_dummy_method_node(method_types=[CompositeMethodNode])
    a_method = get_dummy_method_node(
        method_types=[AsyncMethodNode], returns=c_method.returns
    )
    assert isinstance(c_method, CompositeMethodNode)
    assert isinstance(a_method, AsyncMethodNode)
    method_nodes.append(a_method)
    c_method.cfg = cfg_ctor(method_nodes)
    return c_method


def get_wait_var_node(cfg: ControlFlow) -> VariableNode:
    for node in cfg.nodes():
        if isinstance(node, WaitConditionNode):
            var_node = node.get_ref_node()
            assert isinstance(var_node, VariableNode)
            return var_node
    raise ValueError("No WaitConditionNode found in ControlFlow")


class TestCompositeMethod:
    @pytest.mark.parametrize(
        "method_nodes",
        [
            [get_dummy_method_node(method_types=[AsyncMethodNode]) for _ in range(3)],
        ],
    )
    def test_non_blocking_composite_method(
        self, method_nodes: list[AsyncMethodNode]
    ) -> None:
        c_method = get_composite_method(method_nodes, get_non_blocking_cf)

        ret = c_method()

        assert not ret.messages
        for node in c_method.returns:
            assert node.read() == ret.return_values[node.name]

    @pytest.mark.parametrize(
        "method_nodes",
        [
            [get_dummy_method_node(method_types=[AsyncMethodNode]) for _ in range(3)],
        ],
    )
    def test_blocking_composite_method(
        self, method_nodes: list[AsyncMethodNode]
    ) -> None:
        c_method = get_composite_method(method_nodes, get_blocking_cf)
        wait_node = get_wait_var_node(c_method.cfg)
        node_val = wait_node.read()
        ret = c_method()
        scope_id = ret.return_values[SCOPE_ID]

        assert not ret.messages
        assert len(wait_node.get_subscribers()) > 0

        new_val = 0
        while node_val == new_val:
            new_val = random.randint(0, 100)

        wait_node.write(new_val)
        ret = c_method.resume_execution(scope_id)

        assert not ret.messages
        assert len(wait_node.get_subscribers()) == 0
        for node in c_method.returns:
            assert node.read() == ret.return_values[node.name]

    @pytest.mark.parametrize(
        "variable_path",
        ["folder1/n_variable2", "folder1/n_variable1"],
    )
    def test_dynamic_read_variable_node(self, variable_path: str) -> None:
        data_model = get_template_data_model()
        dynamic_read = data_model.get_node("folder1/dynamic_cfg/dynamic_read")
        node = data_model.get_node(variable_path)

        assert isinstance(node, NumericalVariableNode)
        assert isinstance(dynamic_read, CompositeMethodNode)
        args: list[Any] = [node.qualified_name]
        ret = dynamic_read(*args)

        assert not ret.messages
        assert ret.return_values[dynamic_read.returns[0].name] == node.read()

    @pytest.mark.parametrize(
        "variable_path",
        ["folder1/n_variable2", "folder1/n_variable1"],
    )
    def test_dynamic_write_variable_node(self, variable_path: str) -> None:
        data_model = get_template_data_model()
        dynamic_write = data_model.get_node("folder1/dynamic_cfg/dynamic_write")
        node = data_model.get_node(variable_path)
        value = random.randint(100, 200)
        assert isinstance(node, NumericalVariableNode)
        assert isinstance(dynamic_write, CompositeMethodNode)

        prev_val = node.read()
        args: list[Any] = [node.qualified_name, value]
        ret = dynamic_write(*args)
        post_val = node.read()

        assert not ret.messages
        assert post_val != prev_val
        assert post_val == value
        assert len(ret.return_values) == 0

    @pytest.mark.parametrize(
        "method_path",
        [
            "folder1/folder2/async_method1",
        ],
    )
    def test_dynamic_call_method_node(self, method_path: str) -> None:
        data_model = get_template_data_model()
        dynamic_method = data_model.get_node("folder1/dynamic_cfg/dynamic_call")
        node = data_model.get_node(method_path)
        value = 30

        assert isinstance(node, AsyncMethodNode)

        def callback(*args: list[Any], **kwargs: dict[str, Any]) -> int:
            return value

        node.callback = callback
        assert isinstance(dynamic_method, CompositeMethodNode)

        args: list[Any] = [node.qualified_name]
        ret = dynamic_method(*args)
        assert not ret.messages
        assert ret.return_values["n_variable10"] == value

    @pytest.mark.parametrize(
        "wait_node_path",
        ["folder1/n_variable2", "folder1/n_variable1"],
    )
    def test_dynamic_wait_node(self, wait_node_path: str) -> None:
        data_model = get_template_data_model()
        dynamic_wait = data_model.get_node("folder1/dynamic_cfg/dynamic_wait")
        node = data_model.get_node(wait_node_path)

        assert isinstance(node, VariableNode)
        assert isinstance(dynamic_wait, CompositeMethodNode)

        current_value = node.read()

        def subscription_callback(
            subscriber: str, node: VariableNode, value: Any
        ) -> None:
            assert isinstance(dynamic_wait, CompositeMethodNode)
            res = dynamic_wait.resume_execution(ret.return_values[SCOPE_ID])
            assert not res.messages
            assert res.return_values == {}

        node.set_subscription_callback(subscription_callback)

        args: list[Any] = [node.qualified_name, current_value]
        ret = dynamic_wait(*args)

        assert not ret.messages
        assert SCOPE_ID in ret.return_values
        assert not dynamic_wait.is_terminated(ret.return_values[SCOPE_ID])

        node.value += 1
        assert dynamic_wait.is_terminated(ret.return_values[SCOPE_ID])

    def test_remote_call_node(self) -> None:
        method_path = "folder1/remote_cfg/remote_call"
        data_model = get_template_data_model()
        method = data_model.get_node(method_path)

        assert isinstance(method, CompositeMethodNode)
        result = method()

        # assert that the method does complete
        assert result.messages and len(result.messages) == 1
        assert SCOPE_ID in result.return_values
        scope = result.return_values[SCOPE_ID]
        assert not method.is_terminated(scope)

        message = result.messages[0]
        assert message.header.matches(
            _type=MsgType.REQUEST,
            _namespace=MsgNamespace.METHOD,
            _msg_name=MethodMsgName.INVOKE,
        )
        assert isinstance(message.payload, MethodPayload)
        assert message.payload.node == method.cfg.nodes()[0].node
        assert not message.payload.args
        assert not message.payload.kwargs

        # create response
        message.sender, message.target = message.target, message.sender
        message.header.type = MsgType.RESPONSE
        message.header.msg_name = MethodMsgName.COMPLETED
        message.payload.ret["remote_return_1"] = 45

        assert method.handle_message(scope, message)
        result = method.resume_execution(scope)
        assert not result.messages
        assert result.return_values["remote_return_1"] == 45

    def test_remote_read_node(self) -> None:
        method_path = "folder1/remote_cfg/remote_read"
        data_model = get_template_data_model()
        method = data_model.get_node(method_path)
        assert isinstance(method, CompositeMethodNode)
        remote_read_node = method.cfg.nodes()[0]

        result = method()

        # assert that the method does complete
        assert result.messages and len(result.messages) == 1
        assert SCOPE_ID in result.return_values
        scope = result.return_values[SCOPE_ID]
        assert not method.is_terminated(scope)

        message = result.messages[0]
        assert message.header.matches(
            _type=MsgType.REQUEST,
            _namespace=MsgNamespace.VARIABLE,
            _msg_name=VariableMsgName.READ,
        )
        assert isinstance(message.payload, VariablePayload)
        assert message.payload.node == remote_read_node.node

        # create response
        message.sender, message.target = message.target, message.sender
        message.header.type = MsgType.RESPONSE
        message.payload.value = method.returns[0].read()

        assert method.handle_message(scope, message)
        result = method.resume_execution(scope)
        assert not result.messages
        assert method.is_terminated(scope)
        assert result.return_values[method.returns[0].name] == method.returns[0].read()

    def test_remote_write_node(self) -> None:
        method_path = "folder1/remote_cfg/remote_write"
        data_model = get_template_data_model()
        method = data_model.get_node(method_path)
        assert isinstance(method, CompositeMethodNode)
        remote_read_node = method.cfg.nodes()[0]

        result = method()

        # assert that the method does complete
        assert result.messages and len(result.messages) == 1
        assert SCOPE_ID in result.return_values
        scope = result.return_values[SCOPE_ID]
        assert not method.is_terminated(scope)

        message = result.messages[0]
        assert message.header.matches(
            _type=MsgType.REQUEST,
            _namespace=MsgNamespace.VARIABLE,
            _msg_name=VariableMsgName.WRITE,
        )
        assert isinstance(message.payload, VariablePayload)
        assert message.payload.node == remote_read_node.node

        # create response
        message.sender, message.target = message.target, message.sender
        message.header.type = MsgType.RESPONSE

        assert method.handle_message(scope, message)
        result = method.resume_execution(scope)
        assert not result.messages
        assert method.is_terminated(scope)
=======
from typing import Callable, Any

import pytest
import random

from machine_data_model.nodes.composite_method.composite_method_node import (
    CompositeMethodNode,
    SCOPE_ID,
)
from machine_data_model.nodes.composite_method.control_flow import ControlFlow
from machine_data_model.nodes.composite_method.wait_condition_node import (
    WaitConditionNode,
)
from machine_data_model.nodes.method_node import AsyncMethodNode
from machine_data_model.nodes.variable_node import VariableNode, NumericalVariableNode
from tests import get_dummy_method_node
from tests.nodes.composite_method import get_non_blocking_cf, get_blocking_cf
from tests.test_data_model import get_template_data_model


def get_composite_method(
    method_nodes: list[AsyncMethodNode],
    cfg_ctor: Callable[[list[AsyncMethodNode]], ControlFlow],
) -> CompositeMethodNode:
    c_method = get_dummy_method_node(method_types=[CompositeMethodNode])
    a_method = get_dummy_method_node(
        method_types=[AsyncMethodNode], returns=c_method.returns
    )
    assert isinstance(c_method, CompositeMethodNode)
    assert isinstance(a_method, AsyncMethodNode)
    method_nodes.append(a_method)
    c_method.cfg = cfg_ctor(method_nodes)
    return c_method


def get_wait_var_node(cfg: ControlFlow) -> VariableNode:
    for node in cfg.nodes():
        if isinstance(node, WaitConditionNode):
            var_node = node.get_ref_node()
            assert isinstance(var_node, VariableNode)
            return var_node
    raise ValueError("No WaitConditionNode found in ControlFlow")


class TestCompositeMethod:
    @pytest.mark.parametrize(
        "method_nodes",
        [
            [get_dummy_method_node(method_types=[AsyncMethodNode]) for _ in range(3)],
        ],
    )
    def test_non_blocking_composite_method(
        self, method_nodes: list[AsyncMethodNode]
    ) -> None:
        c_method = get_composite_method(method_nodes, get_non_blocking_cf)

        ret = c_method()

        for node in c_method.returns:
            assert node.read() == ret[node.name]

    @pytest.mark.parametrize(
        "method_nodes",
        [
            [get_dummy_method_node(method_types=[AsyncMethodNode]) for _ in range(3)],
        ],
    )
    def test_blocking_composite_method(
        self, method_nodes: list[AsyncMethodNode]
    ) -> None:
        c_method = get_composite_method(method_nodes, get_blocking_cf)
        wait_node = get_wait_var_node(c_method.cfg)
        node_val = wait_node.read()
        ret = c_method()
        scope_id = ret[SCOPE_ID]

        assert len(wait_node.get_subscribers()) > 0

        new_val = 0
        while node_val == new_val:
            new_val = random.randint(0, 100)

        wait_node.write(new_val)
        ret = c_method.resume_execution(scope_id)

        assert len(wait_node.get_subscribers()) == 0
        for node in c_method.returns:
            assert node.read() == ret[node.name]

    @pytest.mark.parametrize(
        "variable_path",
        ["folder1/n_variable2", "folder1/n_variable1"],
    )
    def test_dynamic_read_variable_node(self, variable_path: str) -> None:
        data_model = get_template_data_model()
        dynamic_read = data_model.get_node("folder1/folder3/dynamic_read")
        node = data_model.get_node(variable_path)

        assert isinstance(node, NumericalVariableNode)
        assert isinstance(dynamic_read, CompositeMethodNode)
        args: list[Any] = [node.qualified_name]
        ret = dynamic_read(*args)

        assert ret[dynamic_read.returns[0].name] == node.read()

    @pytest.mark.parametrize(
        "variable_path",
        ["folder1/n_variable2", "folder1/n_variable1"],
    )
    def test_dynamic_write_variable_node(self, variable_path: str) -> None:
        data_model = get_template_data_model()
        dynamic_write = data_model.get_node("folder1/folder3/dynamic_write")
        node = data_model.get_node(variable_path)
        value = random.randint(100, 200)
        assert isinstance(node, NumericalVariableNode)
        assert isinstance(dynamic_write, CompositeMethodNode)

        prev_val = node.read()
        args: list[Any] = [node.qualified_name, value]
        ret = dynamic_write(*args)
        post_val = node.read()

        assert post_val != prev_val
        assert post_val == value
        assert len(ret) == 0

    @pytest.mark.parametrize(
        "method_path",
        [
            "folder1/folder2/async_method1",
        ],
    )
    def test_dynamic_call_method_node(self, method_path: str) -> None:
        data_model = get_template_data_model()
        dynamic_method = data_model.get_node("folder1/folder3/dynamic_call")
        node = data_model.get_node(method_path)
        value = 30

        assert isinstance(node, AsyncMethodNode)

        def callback(*args: list[Any], **kwargs: dict[str, Any]) -> int:
            return value

        node.callback = callback
        assert isinstance(dynamic_method, CompositeMethodNode)

        args: list[Any] = [node.qualified_name]
        ret = dynamic_method(*args)
        assert ret["n_variable10"] == value

    @pytest.mark.parametrize(
        "wait_node_path",
        ["folder1/n_variable2", "folder1/n_variable1"],
    )
    def test_dynamic_wait_node(self, wait_node_path: str) -> None:
        data_model = get_template_data_model()
        dynamic_wait = data_model.get_node("folder1/folder3/dynamic_wait")
        node = data_model.get_node(wait_node_path)

        assert isinstance(node, VariableNode)
        assert isinstance(dynamic_wait, CompositeMethodNode)

        current_value = node.read()

        def subscription_callback(
            subscriber: str, node: VariableNode, value: Any
        ) -> None:
            assert isinstance(dynamic_wait, CompositeMethodNode)
            res = dynamic_wait.resume_execution(ret[SCOPE_ID])
            assert res == {}

        node.set_subscription_callback(subscription_callback)

        args: list[Any] = [node.qualified_name, current_value]
        ret = dynamic_wait(*args)
        assert SCOPE_ID in ret
        assert not dynamic_wait.is_terminated(ret[SCOPE_ID])

        node.value += 1
        assert dynamic_wait.is_terminated(ret[SCOPE_ID])

    @pytest.mark.parametrize(
        "name_resolution_node",
        ["folder1/folder3/dynamic_node_name_resolution"],
    )
    def test_dynamic_resolution_name(self, name_resolution_node: str) -> None:
        data_model = get_template_data_model()
        dynamic_resolution = data_model.get_node(name_resolution_node)

        assert isinstance(dynamic_resolution, CompositeMethodNode)
        assert (
            dynamic_resolution(["empty_folder"], ["n_variable_empty"]).get("result")
            == 10
        ), "Failed on dynamic_resolution"
>>>>>>> 6293a37c
<|MERGE_RESOLUTION|>--- conflicted
+++ resolved
@@ -1,500 +1,319 @@
-<<<<<<< HEAD
-from typing import Callable, Any
-
-import pytest
-import random
-
-from machine_data_model.nodes.composite_method.composite_method_node import (
-    CompositeMethodNode,
-    SCOPE_ID,
-)
-from machine_data_model.behavior.control_flow import ControlFlow
-from machine_data_model.behavior.local_execution_node import (
-    WaitConditionNode,
-)
-from machine_data_model.nodes.method_node import AsyncMethodNode
-from machine_data_model.nodes.variable_node import VariableNode, NumericalVariableNode
-from machine_data_model.protocols.frost_v1.frost_header import (
-    MsgType,
-    MethodMsgName,
-    MsgNamespace,
-    VariableMsgName,
-)
-from machine_data_model.protocols.frost_v1.frost_payload import (
-    MethodPayload,
-    VariablePayload,
-)
-from tests import get_dummy_method_node
-from tests.nodes.composite_method import get_non_blocking_cf, get_blocking_cf
-from tests.test_data_model import get_template_data_model
-
-
-def get_composite_method(
-    method_nodes: list[AsyncMethodNode],
-    cfg_ctor: Callable[[list[AsyncMethodNode]], ControlFlow],
-) -> CompositeMethodNode:
-    c_method = get_dummy_method_node(method_types=[CompositeMethodNode])
-    a_method = get_dummy_method_node(
-        method_types=[AsyncMethodNode], returns=c_method.returns
-    )
-    assert isinstance(c_method, CompositeMethodNode)
-    assert isinstance(a_method, AsyncMethodNode)
-    method_nodes.append(a_method)
-    c_method.cfg = cfg_ctor(method_nodes)
-    return c_method
-
-
-def get_wait_var_node(cfg: ControlFlow) -> VariableNode:
-    for node in cfg.nodes():
-        if isinstance(node, WaitConditionNode):
-            var_node = node.get_ref_node()
-            assert isinstance(var_node, VariableNode)
-            return var_node
-    raise ValueError("No WaitConditionNode found in ControlFlow")
-
-
-class TestCompositeMethod:
-    @pytest.mark.parametrize(
-        "method_nodes",
-        [
-            [get_dummy_method_node(method_types=[AsyncMethodNode]) for _ in range(3)],
-        ],
-    )
-    def test_non_blocking_composite_method(
-        self, method_nodes: list[AsyncMethodNode]
-    ) -> None:
-        c_method = get_composite_method(method_nodes, get_non_blocking_cf)
-
-        ret = c_method()
-
-        assert not ret.messages
-        for node in c_method.returns:
-            assert node.read() == ret.return_values[node.name]
-
-    @pytest.mark.parametrize(
-        "method_nodes",
-        [
-            [get_dummy_method_node(method_types=[AsyncMethodNode]) for _ in range(3)],
-        ],
-    )
-    def test_blocking_composite_method(
-        self, method_nodes: list[AsyncMethodNode]
-    ) -> None:
-        c_method = get_composite_method(method_nodes, get_blocking_cf)
-        wait_node = get_wait_var_node(c_method.cfg)
-        node_val = wait_node.read()
-        ret = c_method()
-        scope_id = ret.return_values[SCOPE_ID]
-
-        assert not ret.messages
-        assert len(wait_node.get_subscribers()) > 0
-
-        new_val = 0
-        while node_val == new_val:
-            new_val = random.randint(0, 100)
-
-        wait_node.write(new_val)
-        ret = c_method.resume_execution(scope_id)
-
-        assert not ret.messages
-        assert len(wait_node.get_subscribers()) == 0
-        for node in c_method.returns:
-            assert node.read() == ret.return_values[node.name]
-
-    @pytest.mark.parametrize(
-        "variable_path",
-        ["folder1/n_variable2", "folder1/n_variable1"],
-    )
-    def test_dynamic_read_variable_node(self, variable_path: str) -> None:
-        data_model = get_template_data_model()
-        dynamic_read = data_model.get_node("folder1/dynamic_cfg/dynamic_read")
-        node = data_model.get_node(variable_path)
-
-        assert isinstance(node, NumericalVariableNode)
-        assert isinstance(dynamic_read, CompositeMethodNode)
-        args: list[Any] = [node.qualified_name]
-        ret = dynamic_read(*args)
-
-        assert not ret.messages
-        assert ret.return_values[dynamic_read.returns[0].name] == node.read()
-
-    @pytest.mark.parametrize(
-        "variable_path",
-        ["folder1/n_variable2", "folder1/n_variable1"],
-    )
-    def test_dynamic_write_variable_node(self, variable_path: str) -> None:
-        data_model = get_template_data_model()
-        dynamic_write = data_model.get_node("folder1/dynamic_cfg/dynamic_write")
-        node = data_model.get_node(variable_path)
-        value = random.randint(100, 200)
-        assert isinstance(node, NumericalVariableNode)
-        assert isinstance(dynamic_write, CompositeMethodNode)
-
-        prev_val = node.read()
-        args: list[Any] = [node.qualified_name, value]
-        ret = dynamic_write(*args)
-        post_val = node.read()
-
-        assert not ret.messages
-        assert post_val != prev_val
-        assert post_val == value
-        assert len(ret.return_values) == 0
-
-    @pytest.mark.parametrize(
-        "method_path",
-        [
-            "folder1/folder2/async_method1",
-        ],
-    )
-    def test_dynamic_call_method_node(self, method_path: str) -> None:
-        data_model = get_template_data_model()
-        dynamic_method = data_model.get_node("folder1/dynamic_cfg/dynamic_call")
-        node = data_model.get_node(method_path)
-        value = 30
-
-        assert isinstance(node, AsyncMethodNode)
-
-        def callback(*args: list[Any], **kwargs: dict[str, Any]) -> int:
-            return value
-
-        node.callback = callback
-        assert isinstance(dynamic_method, CompositeMethodNode)
-
-        args: list[Any] = [node.qualified_name]
-        ret = dynamic_method(*args)
-        assert not ret.messages
-        assert ret.return_values["n_variable10"] == value
-
-    @pytest.mark.parametrize(
-        "wait_node_path",
-        ["folder1/n_variable2", "folder1/n_variable1"],
-    )
-    def test_dynamic_wait_node(self, wait_node_path: str) -> None:
-        data_model = get_template_data_model()
-        dynamic_wait = data_model.get_node("folder1/dynamic_cfg/dynamic_wait")
-        node = data_model.get_node(wait_node_path)
-
-        assert isinstance(node, VariableNode)
-        assert isinstance(dynamic_wait, CompositeMethodNode)
-
-        current_value = node.read()
-
-        def subscription_callback(
-            subscriber: str, node: VariableNode, value: Any
-        ) -> None:
-            assert isinstance(dynamic_wait, CompositeMethodNode)
-            res = dynamic_wait.resume_execution(ret.return_values[SCOPE_ID])
-            assert not res.messages
-            assert res.return_values == {}
-
-        node.set_subscription_callback(subscription_callback)
-
-        args: list[Any] = [node.qualified_name, current_value]
-        ret = dynamic_wait(*args)
-
-        assert not ret.messages
-        assert SCOPE_ID in ret.return_values
-        assert not dynamic_wait.is_terminated(ret.return_values[SCOPE_ID])
-
-        node.value += 1
-        assert dynamic_wait.is_terminated(ret.return_values[SCOPE_ID])
-
-    def test_remote_call_node(self) -> None:
-        method_path = "folder1/remote_cfg/remote_call"
-        data_model = get_template_data_model()
-        method = data_model.get_node(method_path)
-
-        assert isinstance(method, CompositeMethodNode)
-        result = method()
-
-        # assert that the method does complete
-        assert result.messages and len(result.messages) == 1
-        assert SCOPE_ID in result.return_values
-        scope = result.return_values[SCOPE_ID]
-        assert not method.is_terminated(scope)
-
-        message = result.messages[0]
-        assert message.header.matches(
-            _type=MsgType.REQUEST,
-            _namespace=MsgNamespace.METHOD,
-            _msg_name=MethodMsgName.INVOKE,
-        )
-        assert isinstance(message.payload, MethodPayload)
-        assert message.payload.node == method.cfg.nodes()[0].node
-        assert not message.payload.args
-        assert not message.payload.kwargs
-
-        # create response
-        message.sender, message.target = message.target, message.sender
-        message.header.type = MsgType.RESPONSE
-        message.header.msg_name = MethodMsgName.COMPLETED
-        message.payload.ret["remote_return_1"] = 45
-
-        assert method.handle_message(scope, message)
-        result = method.resume_execution(scope)
-        assert not result.messages
-        assert result.return_values["remote_return_1"] == 45
-
-    def test_remote_read_node(self) -> None:
-        method_path = "folder1/remote_cfg/remote_read"
-        data_model = get_template_data_model()
-        method = data_model.get_node(method_path)
-        assert isinstance(method, CompositeMethodNode)
-        remote_read_node = method.cfg.nodes()[0]
-
-        result = method()
-
-        # assert that the method does complete
-        assert result.messages and len(result.messages) == 1
-        assert SCOPE_ID in result.return_values
-        scope = result.return_values[SCOPE_ID]
-        assert not method.is_terminated(scope)
-
-        message = result.messages[0]
-        assert message.header.matches(
-            _type=MsgType.REQUEST,
-            _namespace=MsgNamespace.VARIABLE,
-            _msg_name=VariableMsgName.READ,
-        )
-        assert isinstance(message.payload, VariablePayload)
-        assert message.payload.node == remote_read_node.node
-
-        # create response
-        message.sender, message.target = message.target, message.sender
-        message.header.type = MsgType.RESPONSE
-        message.payload.value = method.returns[0].read()
-
-        assert method.handle_message(scope, message)
-        result = method.resume_execution(scope)
-        assert not result.messages
-        assert method.is_terminated(scope)
-        assert result.return_values[method.returns[0].name] == method.returns[0].read()
-
-    def test_remote_write_node(self) -> None:
-        method_path = "folder1/remote_cfg/remote_write"
-        data_model = get_template_data_model()
-        method = data_model.get_node(method_path)
-        assert isinstance(method, CompositeMethodNode)
-        remote_read_node = method.cfg.nodes()[0]
-
-        result = method()
-
-        # assert that the method does complete
-        assert result.messages and len(result.messages) == 1
-        assert SCOPE_ID in result.return_values
-        scope = result.return_values[SCOPE_ID]
-        assert not method.is_terminated(scope)
-
-        message = result.messages[0]
-        assert message.header.matches(
-            _type=MsgType.REQUEST,
-            _namespace=MsgNamespace.VARIABLE,
-            _msg_name=VariableMsgName.WRITE,
-        )
-        assert isinstance(message.payload, VariablePayload)
-        assert message.payload.node == remote_read_node.node
-
-        # create response
-        message.sender, message.target = message.target, message.sender
-        message.header.type = MsgType.RESPONSE
-
-        assert method.handle_message(scope, message)
-        result = method.resume_execution(scope)
-        assert not result.messages
-        assert method.is_terminated(scope)
-=======
-from typing import Callable, Any
-
-import pytest
-import random
-
-from machine_data_model.nodes.composite_method.composite_method_node import (
-    CompositeMethodNode,
-    SCOPE_ID,
-)
-from machine_data_model.nodes.composite_method.control_flow import ControlFlow
-from machine_data_model.nodes.composite_method.wait_condition_node import (
-    WaitConditionNode,
-)
-from machine_data_model.nodes.method_node import AsyncMethodNode
-from machine_data_model.nodes.variable_node import VariableNode, NumericalVariableNode
-from tests import get_dummy_method_node
-from tests.nodes.composite_method import get_non_blocking_cf, get_blocking_cf
-from tests.test_data_model import get_template_data_model
-
-
-def get_composite_method(
-    method_nodes: list[AsyncMethodNode],
-    cfg_ctor: Callable[[list[AsyncMethodNode]], ControlFlow],
-) -> CompositeMethodNode:
-    c_method = get_dummy_method_node(method_types=[CompositeMethodNode])
-    a_method = get_dummy_method_node(
-        method_types=[AsyncMethodNode], returns=c_method.returns
-    )
-    assert isinstance(c_method, CompositeMethodNode)
-    assert isinstance(a_method, AsyncMethodNode)
-    method_nodes.append(a_method)
-    c_method.cfg = cfg_ctor(method_nodes)
-    return c_method
-
-
-def get_wait_var_node(cfg: ControlFlow) -> VariableNode:
-    for node in cfg.nodes():
-        if isinstance(node, WaitConditionNode):
-            var_node = node.get_ref_node()
-            assert isinstance(var_node, VariableNode)
-            return var_node
-    raise ValueError("No WaitConditionNode found in ControlFlow")
-
-
-class TestCompositeMethod:
-    @pytest.mark.parametrize(
-        "method_nodes",
-        [
-            [get_dummy_method_node(method_types=[AsyncMethodNode]) for _ in range(3)],
-        ],
-    )
-    def test_non_blocking_composite_method(
-        self, method_nodes: list[AsyncMethodNode]
-    ) -> None:
-        c_method = get_composite_method(method_nodes, get_non_blocking_cf)
-
-        ret = c_method()
-
-        for node in c_method.returns:
-            assert node.read() == ret[node.name]
-
-    @pytest.mark.parametrize(
-        "method_nodes",
-        [
-            [get_dummy_method_node(method_types=[AsyncMethodNode]) for _ in range(3)],
-        ],
-    )
-    def test_blocking_composite_method(
-        self, method_nodes: list[AsyncMethodNode]
-    ) -> None:
-        c_method = get_composite_method(method_nodes, get_blocking_cf)
-        wait_node = get_wait_var_node(c_method.cfg)
-        node_val = wait_node.read()
-        ret = c_method()
-        scope_id = ret[SCOPE_ID]
-
-        assert len(wait_node.get_subscribers()) > 0
-
-        new_val = 0
-        while node_val == new_val:
-            new_val = random.randint(0, 100)
-
-        wait_node.write(new_val)
-        ret = c_method.resume_execution(scope_id)
-
-        assert len(wait_node.get_subscribers()) == 0
-        for node in c_method.returns:
-            assert node.read() == ret[node.name]
-
-    @pytest.mark.parametrize(
-        "variable_path",
-        ["folder1/n_variable2", "folder1/n_variable1"],
-    )
-    def test_dynamic_read_variable_node(self, variable_path: str) -> None:
-        data_model = get_template_data_model()
-        dynamic_read = data_model.get_node("folder1/folder3/dynamic_read")
-        node = data_model.get_node(variable_path)
-
-        assert isinstance(node, NumericalVariableNode)
-        assert isinstance(dynamic_read, CompositeMethodNode)
-        args: list[Any] = [node.qualified_name]
-        ret = dynamic_read(*args)
-
-        assert ret[dynamic_read.returns[0].name] == node.read()
-
-    @pytest.mark.parametrize(
-        "variable_path",
-        ["folder1/n_variable2", "folder1/n_variable1"],
-    )
-    def test_dynamic_write_variable_node(self, variable_path: str) -> None:
-        data_model = get_template_data_model()
-        dynamic_write = data_model.get_node("folder1/folder3/dynamic_write")
-        node = data_model.get_node(variable_path)
-        value = random.randint(100, 200)
-        assert isinstance(node, NumericalVariableNode)
-        assert isinstance(dynamic_write, CompositeMethodNode)
-
-        prev_val = node.read()
-        args: list[Any] = [node.qualified_name, value]
-        ret = dynamic_write(*args)
-        post_val = node.read()
-
-        assert post_val != prev_val
-        assert post_val == value
-        assert len(ret) == 0
-
-    @pytest.mark.parametrize(
-        "method_path",
-        [
-            "folder1/folder2/async_method1",
-        ],
-    )
-    def test_dynamic_call_method_node(self, method_path: str) -> None:
-        data_model = get_template_data_model()
-        dynamic_method = data_model.get_node("folder1/folder3/dynamic_call")
-        node = data_model.get_node(method_path)
-        value = 30
-
-        assert isinstance(node, AsyncMethodNode)
-
-        def callback(*args: list[Any], **kwargs: dict[str, Any]) -> int:
-            return value
-
-        node.callback = callback
-        assert isinstance(dynamic_method, CompositeMethodNode)
-
-        args: list[Any] = [node.qualified_name]
-        ret = dynamic_method(*args)
-        assert ret["n_variable10"] == value
-
-    @pytest.mark.parametrize(
-        "wait_node_path",
-        ["folder1/n_variable2", "folder1/n_variable1"],
-    )
-    def test_dynamic_wait_node(self, wait_node_path: str) -> None:
-        data_model = get_template_data_model()
-        dynamic_wait = data_model.get_node("folder1/folder3/dynamic_wait")
-        node = data_model.get_node(wait_node_path)
-
-        assert isinstance(node, VariableNode)
-        assert isinstance(dynamic_wait, CompositeMethodNode)
-
-        current_value = node.read()
-
-        def subscription_callback(
-            subscriber: str, node: VariableNode, value: Any
-        ) -> None:
-            assert isinstance(dynamic_wait, CompositeMethodNode)
-            res = dynamic_wait.resume_execution(ret[SCOPE_ID])
-            assert res == {}
-
-        node.set_subscription_callback(subscription_callback)
-
-        args: list[Any] = [node.qualified_name, current_value]
-        ret = dynamic_wait(*args)
-        assert SCOPE_ID in ret
-        assert not dynamic_wait.is_terminated(ret[SCOPE_ID])
-
-        node.value += 1
-        assert dynamic_wait.is_terminated(ret[SCOPE_ID])
-
-    @pytest.mark.parametrize(
-        "name_resolution_node",
-        ["folder1/folder3/dynamic_node_name_resolution"],
-    )
-    def test_dynamic_resolution_name(self, name_resolution_node: str) -> None:
-        data_model = get_template_data_model()
-        dynamic_resolution = data_model.get_node(name_resolution_node)
-
-        assert isinstance(dynamic_resolution, CompositeMethodNode)
-        assert (
-            dynamic_resolution(["empty_folder"], ["n_variable_empty"]).get("result")
-            == 10
-        ), "Failed on dynamic_resolution"
->>>>>>> 6293a37c
+from typing import Callable, Any
+
+import pytest
+import random
+
+from machine_data_model.nodes.composite_method.composite_method_node import (
+    CompositeMethodNode,
+    SCOPE_ID,
+)
+from machine_data_model.behavior.control_flow import ControlFlow
+from machine_data_model.behavior.local_execution_node import (
+    WaitConditionNode,
+)
+from machine_data_model.nodes.method_node import AsyncMethodNode
+from machine_data_model.nodes.variable_node import VariableNode, NumericalVariableNode
+from machine_data_model.protocols.frost_v1.frost_header import (
+    MsgType,
+    MethodMsgName,
+    MsgNamespace,
+    VariableMsgName,
+)
+from machine_data_model.protocols.frost_v1.frost_payload import (
+    MethodPayload,
+    VariablePayload,
+)
+from tests import get_dummy_method_node
+from tests.nodes.composite_method import get_non_blocking_cf, get_blocking_cf
+from tests.test_data_model import get_template_data_model
+
+
+def get_composite_method(
+    method_nodes: list[AsyncMethodNode],
+    cfg_ctor: Callable[[list[AsyncMethodNode]], ControlFlow],
+) -> CompositeMethodNode:
+    c_method = get_dummy_method_node(method_types=[CompositeMethodNode])
+    a_method = get_dummy_method_node(
+        method_types=[AsyncMethodNode], returns=c_method.returns
+    )
+    assert isinstance(c_method, CompositeMethodNode)
+    assert isinstance(a_method, AsyncMethodNode)
+    method_nodes.append(a_method)
+    c_method.cfg = cfg_ctor(method_nodes)
+    return c_method
+
+
+def get_wait_var_node(cfg: ControlFlow) -> VariableNode:
+    for node in cfg.nodes():
+        if isinstance(node, WaitConditionNode):
+            var_node = node.get_ref_node()
+            assert isinstance(var_node, VariableNode)
+            return var_node
+    raise ValueError("No WaitConditionNode found in ControlFlow")
+
+
+class TestCompositeMethod:
+    @pytest.mark.parametrize(
+        "method_nodes",
+        [
+            [get_dummy_method_node(method_types=[AsyncMethodNode]) for _ in range(3)],
+        ],
+    )
+    def test_non_blocking_composite_method(
+        self, method_nodes: list[AsyncMethodNode]
+    ) -> None:
+        c_method = get_composite_method(method_nodes, get_non_blocking_cf)
+
+        ret = c_method()
+
+        assert not ret.messages
+        for node in c_method.returns:
+            assert node.read() == ret.return_values[node.name]
+
+    @pytest.mark.parametrize(
+        "method_nodes",
+        [
+            [get_dummy_method_node(method_types=[AsyncMethodNode]) for _ in range(3)],
+        ],
+    )
+    def test_blocking_composite_method(
+        self, method_nodes: list[AsyncMethodNode]
+    ) -> None:
+        c_method = get_composite_method(method_nodes, get_blocking_cf)
+        wait_node = get_wait_var_node(c_method.cfg)
+        node_val = wait_node.read()
+        ret = c_method()
+        scope_id = ret.return_values[SCOPE_ID]
+
+        assert not ret.messages
+        assert len(wait_node.get_subscribers()) > 0
+
+        new_val = 0
+        while node_val == new_val:
+            new_val = random.randint(0, 100)
+
+        wait_node.write(new_val)
+        ret = c_method.resume_execution(scope_id)
+
+        assert not ret.messages
+        assert len(wait_node.get_subscribers()) == 0
+        for node in c_method.returns:
+            assert node.read() == ret.return_values[node.name]
+
+    @pytest.mark.parametrize(
+        "variable_path",
+        ["folder1/n_variable2", "folder1/n_variable1"],
+    )
+    def test_dynamic_read_variable_node(self, variable_path: str) -> None:
+        data_model = get_template_data_model()
+        dynamic_read = data_model.get_node("folder1/dynamic_cfg/dynamic_read")
+        node = data_model.get_node(variable_path)
+
+        assert isinstance(node, NumericalVariableNode)
+        assert isinstance(dynamic_read, CompositeMethodNode)
+        args: list[Any] = [node.qualified_name]
+        ret = dynamic_read(*args)
+
+        assert not ret.messages
+        assert ret.return_values[dynamic_read.returns[0].name] == node.read()
+
+    @pytest.mark.parametrize(
+        "variable_path",
+        ["folder1/n_variable2", "folder1/n_variable1"],
+    )
+    def test_dynamic_write_variable_node(self, variable_path: str) -> None:
+        data_model = get_template_data_model()
+        dynamic_write = data_model.get_node("folder1/dynamic_cfg/dynamic_write")
+        node = data_model.get_node(variable_path)
+        value = random.randint(100, 200)
+        assert isinstance(node, NumericalVariableNode)
+        assert isinstance(dynamic_write, CompositeMethodNode)
+
+        prev_val = node.read()
+        args: list[Any] = [node.qualified_name, value]
+        ret = dynamic_write(*args)
+        post_val = node.read()
+
+        assert not ret.messages
+        assert post_val != prev_val
+        assert post_val == value
+        assert len(ret.return_values) == 0
+
+    @pytest.mark.parametrize(
+        "method_path",
+        [
+            "folder1/folder2/async_method1",
+        ],
+    )
+    def test_dynamic_call_method_node(self, method_path: str) -> None:
+        data_model = get_template_data_model()
+        dynamic_method = data_model.get_node("folder1/dynamic_cfg/dynamic_call")
+        node = data_model.get_node(method_path)
+        value = 30
+
+        assert isinstance(node, AsyncMethodNode)
+
+        def callback(*args: list[Any], **kwargs: dict[str, Any]) -> int:
+            return value
+
+        node.callback = callback
+        assert isinstance(dynamic_method, CompositeMethodNode)
+
+        args: list[Any] = [node.qualified_name]
+        ret = dynamic_method(*args)
+        assert not ret.messages
+        assert ret.return_values["n_variable10"] == value
+
+    @pytest.mark.parametrize(
+        "wait_node_path",
+        ["folder1/n_variable2", "folder1/n_variable1"],
+    )
+    def test_dynamic_wait_node(self, wait_node_path: str) -> None:
+        data_model = get_template_data_model()
+        dynamic_wait = data_model.get_node("folder1/dynamic_cfg/dynamic_wait")
+        node = data_model.get_node(wait_node_path)
+
+        assert isinstance(node, VariableNode)
+        assert isinstance(dynamic_wait, CompositeMethodNode)
+
+        current_value = node.read()
+
+        def subscription_callback(
+            subscriber: str, node: VariableNode, value: Any
+        ) -> None:
+            assert isinstance(dynamic_wait, CompositeMethodNode)
+            res = dynamic_wait.resume_execution(ret.return_values[SCOPE_ID])
+            assert not res.messages
+            assert res.return_values == {}
+
+        node.set_subscription_callback(subscription_callback)
+
+        args: list[Any] = [node.qualified_name, current_value]
+        ret = dynamic_wait(*args)
+
+        assert not ret.messages
+        assert SCOPE_ID in ret.return_values
+        assert not dynamic_wait.is_terminated(ret.return_values[SCOPE_ID])
+
+        node.value += 1
+        assert dynamic_wait.is_terminated(ret.return_values[SCOPE_ID])
+
+    @pytest.mark.parametrize(
+        "name_resolution_node",
+        ["folder1/folder3/dynamic_node_name_resolution"],
+    )
+    def test_dynamic_resolution_name(self, name_resolution_node: str) -> None:
+        data_model = get_template_data_model()
+        dynamic_resolution = data_model.get_node(name_resolution_node)
+
+        assert isinstance(dynamic_resolution, CompositeMethodNode)
+        assert (
+            dynamic_resolution(
+                ["empty_folder"], ["n_variable_empty"]
+            ).return_values.get("result")
+            == 10
+        ), "Failed on dynamic_resolution"
+
+    def test_remote_call_node(self) -> None:
+        method_path = "folder1/remote_cfg/remote_call"
+        data_model = get_template_data_model()
+        method = data_model.get_node(method_path)
+
+        assert isinstance(method, CompositeMethodNode)
+        result = method()
+
+        # assert that the method does complete
+        assert result.messages and len(result.messages) == 1
+        assert SCOPE_ID in result.return_values
+        scope = result.return_values[SCOPE_ID]
+        assert not method.is_terminated(scope)
+
+        message = result.messages[0]
+        assert message.header.matches(
+            _type=MsgType.REQUEST,
+            _namespace=MsgNamespace.METHOD,
+            _msg_name=MethodMsgName.INVOKE,
+        )
+        assert isinstance(message.payload, MethodPayload)
+        assert message.payload.node == method.cfg.nodes()[0].node
+        assert not message.payload.args
+        assert not message.payload.kwargs
+
+        # create response
+        message.sender, message.target = message.target, message.sender
+        message.header.type = MsgType.RESPONSE
+        message.header.msg_name = MethodMsgName.COMPLETED
+        message.payload.ret["remote_return_1"] = 45
+
+        assert method.handle_message(scope, message)
+        result = method.resume_execution(scope)
+        assert not result.messages
+        assert result.return_values["remote_return_1"] == 45
+
+    def test_remote_read_node(self) -> None:
+        method_path = "folder1/remote_cfg/remote_read"
+        data_model = get_template_data_model()
+        method = data_model.get_node(method_path)
+        assert isinstance(method, CompositeMethodNode)
+        remote_read_node = method.cfg.nodes()[0]
+
+        result = method()
+
+        # assert that the method does complete
+        assert result.messages and len(result.messages) == 1
+        assert SCOPE_ID in result.return_values
+        scope = result.return_values[SCOPE_ID]
+        assert not method.is_terminated(scope)
+
+        message = result.messages[0]
+        assert message.header.matches(
+            _type=MsgType.REQUEST,
+            _namespace=MsgNamespace.VARIABLE,
+            _msg_name=VariableMsgName.READ,
+        )
+        assert isinstance(message.payload, VariablePayload)
+        assert message.payload.node == remote_read_node.node
+
+        # create response
+        message.sender, message.target = message.target, message.sender
+        message.header.type = MsgType.RESPONSE
+        message.payload.value = method.returns[0].read()
+
+        assert method.handle_message(scope, message)
+        result = method.resume_execution(scope)
+        assert not result.messages
+        assert method.is_terminated(scope)
+        assert result.return_values[method.returns[0].name] == method.returns[0].read()
+
+    def test_remote_write_node(self) -> None:
+        method_path = "folder1/remote_cfg/remote_write"
+        data_model = get_template_data_model()
+        method = data_model.get_node(method_path)
+        assert isinstance(method, CompositeMethodNode)
+        remote_read_node = method.cfg.nodes()[0]
+
+        result = method()
+
+        # assert that the method does complete
+        assert result.messages and len(result.messages) == 1
+        assert SCOPE_ID in result.return_values
+        scope = result.return_values[SCOPE_ID]
+        assert not method.is_terminated(scope)
+
+        message = result.messages[0]
+        assert message.header.matches(
+            _type=MsgType.REQUEST,
+            _namespace=MsgNamespace.VARIABLE,
+            _msg_name=VariableMsgName.WRITE,
+        )
+        assert isinstance(message.payload, VariablePayload)
+        assert message.payload.node == remote_read_node.node
+
+        # create response
+        message.sender, message.target = message.target, message.sender
+        message.header.type = MsgType.RESPONSE
+
+        assert method.handle_message(scope, message)
+        result = method.resume_execution(scope)
+        assert not result.messages
+        assert method.is_terminated(scope)